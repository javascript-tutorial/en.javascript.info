
# Scripts: async, defer

In modern websites, scripts are often "heavier" than HTML: their download size is larger, and processing time is also longer.

When the browser loads HTML and comes across a `<script>...</script>` tag, it can't continue building the DOM. It must execute the script right now. The same happens for external scripts `<script src="..."></script>`: the browser must wait for the script to download, execute the downloaded script, and only then can it process the rest of the page.

That leads to two important issues:

1. Scripts can't see DOM elements below them, so they can't add handlers etc.
2. If there's a bulky script at the top of the page, it "blocks the page". Users can't see the page content till it downloads and runs:

```html run height=100
<p>...content before script...</p>

<script src="https://javascript.info/article/script-async-defer/long.js?speed=1"></script>

<!-- This isn't visible until the script loads -->
<p>...content after script...</p>
```

There are some workarounds to that. For instance, we can put a script at the bottom of the page. Then it can see elements above it, and it doesn't block the page content from showing:

```html
<body>
  ...all content is above the script...

  <script src="https://javascript.info/article/script-async-defer/long.js?speed=1"></script>
</body>
```

But this solution is far from perfect. For example, the browser notices the script (and can start downloading it) only after it downloaded the full HTML document. For long HTML documents, that may be a noticeable delay.

Such things are invisible for people using very fast connections, but many people in the world still have slow internet speeds and use a far-from-perfect mobile internet connection.

Luckily, there are two `<script>` attributes that solve the problem for us: `defer` and `async`.

## defer

The `defer` attribute tells the browser not to wait for the script. Instead, the browser will continue to process the HTML, build DOM. The script loads "in the background", and then runs when the DOM is fully built.

Here's the same example as above, but with `defer`:

```html run height=100
<p>...content before script...</p>

<script defer src="https://javascript.info/article/script-async-defer/long.js?speed=1"></script>

<!-- visible immediately -->
<p>...content after script...</p>
```

In other words:

- Scripts with `defer` never block the page.
- Scripts with `defer` always execute when the DOM is ready (but before `DOMContentLoaded` event).

The following example demonstrates the second part:

```html run height=100
<p>...content before scripts...</p>

<script>
  document.addEventListener('DOMContentLoaded', () => alert("DOM ready after defer!"));
</script>

<script defer src="https://javascript.info/article/script-async-defer/long.js?speed=1"></script>

<p>...content after scripts...</p>
```

1. The page content shows up immediately.
2. `DOMContentLoaded` event handler waits for the deferred script. It only triggers when the script is downloaded and executed.

**Deferred scripts keep their relative order, just like regular scripts.**

Let's say, we have two deferred scripts: the `long.js` and then `small.js`:

```html
<script defer src="https://javascript.info/article/script-async-defer/long.js"></script>
<script defer src="https://javascript.info/article/script-async-defer/small.js"></script>
```

Browsers scan the page for scripts and download them in parallel, to improve performance. So in the example above both scripts download in parallel. The `small.js` probably finishes first.

...But the `defer` attribute, besides telling the browser "not to block", ensures that the relative order is kept. So even though `small.js` loads first, it still waits and runs after `long.js` executes.

That may be important for cases when we need to load a JavaScript library and then a script that depends on it.

```smart header="The `defer` attribute is only for external scripts"
The `defer` attribute is ignored if the `<script>` tag has no `src`.
```

## async

The `async` attribute is somewhat like `defer`. It also makes the script non-blocking. But it has important differences in the behavior.

The `async` attribute means that a script is completely independent:

- The browser doesn't block on `async` scripts (like `defer`).
- Other scripts don't wait for `async` scripts, and `async` scripts don't wait for them.
- `DOMContentLoaded` and async scripts don't wait for each other:
    - `DOMContentLoaded` may happen both before an async script (if an async script finishes loading after the page is complete)
    - ...or after an async script (if an async script is short or was in HTTP-cache)

In other words, `async` scripts load in the background and run when ready. The DOM and other scripts don't wait for them, and they don't wait for anything. A fully independent script that runs when loaded. As simple, as it can get, right?

Here's an example similar to what we've seen with `defer`: two scripts `long.js` and `small.js`, but now with `async` instead of `defer`.

They don't wait for each other. Whatever loads first (probably `small.js`) -- runs first:

```html run height=100
<p>...content before scripts...</p>

<script>
  document.addEventListener('DOMContentLoaded', () => alert("DOM ready!"));
</script>

<script async src="https://javascript.info/article/script-async-defer/long.js"></script>
<script async src="https://javascript.info/article/script-async-defer/small.js"></script>

<p>...content after scripts...</p>
```

- The page content shows up immediately: `async` doesn't block it.
- `DOMContentLoaded` may happen both before and after `async`, no guarantees here.
- A smaller script `small.js` goes second, but probably loads before `long.js`, so `small.js` runs first. Although, it might be that `long.js` loads first, if cached, then it runs first. In other words, async scripts run in the "load-first" order.

Async scripts are great when we integrate an independent third-party script into the page: counters, ads and so on, as they don't depend on our scripts, and our scripts shouldn't wait for them:

```html
<!-- Google Analytics is usually added like this -->
<script async src="https://google-analytics.com/analytics.js"></script>
```

<<<<<<< HEAD
```smart header="The `async` attribute like The `defer`, it's only for external scripts"
The `async` attribute is ignored if the `<script>` tag has no `src`.
```

=======
>>>>>>> 193319c9
## Dynamic scripts
 
There's one more important way of adding a script to the page.

We can create a script and append it to the document dynamically using JavaScript:

```js run
let script = document.createElement('script');
script.src = "/article/script-async-defer/long.js";
document.body.append(script); // (*)
```

The script starts loading as soon as it's appended to the document `(*)`.

**Dynamic scripts behave as "async" by default.**

That is:
- They don't wait for anything, nothing waits for them.
- The script that loads first -- runs first ("load-first" order).

This can be changed if we explicitly set `script.async=false`. Then scripts will be executed in the document order, just like `defer`.

In this example, `loadScript(src)` function adds a script and also sets `async` to `false`.

So `long.js` always runs first (as it's added first):

```js run
function loadScript(src) {
  let script = document.createElement('script');
  script.src = src;
  script.async = false;
  document.body.append(script);
}

// long.js runs first because of async=false
loadScript("/article/script-async-defer/long.js");
loadScript("/article/script-async-defer/small.js");
```

Without `script.async=false`, scripts would execute in default, load-first order (the `small.js` probably first).

Again, as with the `defer`, the order matters if we'd like to load a library and then another script that depends on it.


## Summary

Both `async` and `defer` have one common thing: downloading of such scripts doesn't block page rendering. So the user can read page content and get acquainted with the page immediately.

But there are also essential differences between them:

|         | Order | `DOMContentLoaded` |
|---------|---------|---------|
| `async` | *Load-first order*. Their document order doesn't matter -- which loads first runs first |  Irrelevant. May load and execute while the document has not yet been fully downloaded. That happens if scripts are small or cached, and the document is long enough. |
| `defer` | *Document order* (as they go in the document). |  Execute after the document is loaded and parsed (they wait if needed), right before `DOMContentLoaded`. |

In practice, `defer` is used for scripts that need the whole DOM and/or their relative execution order is important. 

And  `async` is used for independent scripts, like counters or ads. And their relative execution order does not matter.

```warn header="Page without scripts should be usable"
Please note: if you're using `defer` or `async`, then user will see the page *before* the script loads.

In such case, some graphical components are probably not initialized yet.

Don't forget to put "loading" indication and disable buttons that aren't functional yet. Let the user clearly see what he can do on the page, and what's still getting ready.
```<|MERGE_RESOLUTION|>--- conflicted
+++ resolved
@@ -133,13 +133,10 @@
 <script async src="https://google-analytics.com/analytics.js"></script>
 ```
 
-<<<<<<< HEAD
 ```smart header="The `async` attribute like The `defer`, it's only for external scripts"
 The `async` attribute is ignored if the `<script>` tag has no `src`.
 ```
 
-=======
->>>>>>> 193319c9
 ## Dynamic scripts
  
 There's one more important way of adding a script to the page.
