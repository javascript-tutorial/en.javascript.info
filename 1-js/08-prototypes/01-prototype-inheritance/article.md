# Prototypal inheritance

In programming, we often want to take something and extend it.

For instance, we have a `user` object with its properties and methods, and want to make `admin` and `guest` as slightly modified variants of it. We'd like to reuse what we have in `user`, not copy/reimplement its methods, just build a new object on top of it.

*Prototypal inheritance* is a language feature that helps in that.

## [[Prototype]]

In JavaScript, objects have a special hidden property `[[Prototype]]` (as named in the specification), that is either `null` or references another object. That object is called "a prototype":

![prototype](object-prototype-empty.svg)

The prototype is a little bit "magical". When we want to read a property from `object`, and it's missing, JavaScript automatically takes it from the prototype. In programming, such thing is called "prototypal inheritance". Many cool language features and programming techniques are based on it.

The property `[[Prototype]]` is internal and hidden, but there are many ways to set it.

One of them is to use `__proto__`, like this:

```js run
let animal = {
  eats: true
};
let rabbit = {
  jumps: true
};

*!*
rabbit.__proto__ = animal;
*/!*
```

```smart header="`__proto__` is a historical getter/setter for `[[Prototype]]`"
Please note that `__proto__` is *not the same* as `[[Prototype]]`. That's a getter/setter for it.

It exists for historical reasons. In modern language it is replaced with functions `Object.getPrototypeOf/Object.setPrototypeOf` that also get/set the prototype. We'll study the reasons for that and these functions later.

By the specification, `__proto__` must only be supported by browsers, but in fact all environments including server-side support it. For now, as `__proto__` notation is a little bit more intuitively obvious, we'll use it in the examples.
```

If we look for a property in `rabbit`, and it's missing, JavaScript automatically takes it from `animal`.

For instance:

```js
let animal = {
  eats: true
};
let rabbit = {
  jumps: true
};

*!*
rabbit.__proto__ = animal; // (*)
*/!*

// we can find both properties in rabbit now:
*!*
alert( rabbit.eats ); // true (**)
*/!*
alert( rabbit.jumps ); // true
```

Here the line `(*)` sets `animal` to be a prototype of `rabbit`.

Then, when `alert` tries to read property `rabbit.eats` `(**)`, it's not in `rabbit`, so JavaScript follows the `[[Prototype]]` reference and finds it in `animal` (look from the bottom up):

![](proto-animal-rabbit.svg)

Here we can say that "`animal` is the prototype of `rabbit`" or "`rabbit` prototypically inherits from `animal`".

So if `animal` has a lot of useful properties and methods, then they become automatically available in `rabbit`. Such properties are called "inherited".

If we have a method in `animal`, it can be called on `rabbit`:

```js run
let animal = {
  eats: true,
*!*
  walk() {
    alert("Animal walk");
  }
*/!*
};

let rabbit = {
  jumps: true,
  __proto__: animal
};

// walk is taken from the prototype
*!*
rabbit.walk(); // Animal walk
*/!*
```

The method is automatically taken from the prototype, like this:

![](proto-animal-rabbit-walk.svg)

The prototype chain can be longer:

```js run
let animal = {
  eats: true,
  walk() {
    alert("Animal walk");
  }
};

let rabbit = {
  jumps: true,
*!*
  __proto__: animal
*/!*
};

let longEar = {
  earLength: 10,
*!*
  __proto__: rabbit
*/!*
};

// walk is taken from the prototype chain
longEar.walk(); // Animal walk
alert(longEar.jumps); // true (from rabbit)
```

![](proto-animal-rabbit-chain.svg)

There are only two limitations:

1. The references can't go in circles. JavaScript will throw an error if we try to assign `__proto__` in a circle.
2. The value of `__proto__` can be either an object or `null`. Other types are ignored.

Also it may be obvious, but still: there can be only one `[[Prototype]]`. An object may not inherit from two others.

## Writing doesn't use prototype

The prototype is only used for reading properties.

Write/delete operations work directly with the object.

In the example below, we assign its own `walk` method to `rabbit`:

```js run
let animal = {
  eats: true,
  walk() {
    /* this method won't be used by rabbit */  
  }
};

let rabbit = {
  __proto__: animal
};

*!*
rabbit.walk = function() {
  alert("Rabbit! Bounce-bounce!");
};
*/!*

rabbit.walk(); // Rabbit! Bounce-bounce!
```

From now on, `rabbit.walk()` call finds the method immediately in the object and executes it, without using the prototype:

![](proto-animal-rabbit-walk-2.svg)

Accessor properties are an exception, as assignment is handled by a setter function. So writing to such a property is actually the same as calling a function.

For that reason `admin.fullName` works correctly in the code below:

```js run
let user = {
  name: "John",
  surname: "Smith",

  set fullName(value) {
    [this.name, this.surname] = value.split(" ");
  },

  get fullName() {
    return `${this.name} ${this.surname}`;
  }
};

let admin = {
  __proto__: user,
  isAdmin: true
};

alert(admin.fullName); // John Smith (*)

// setter triggers!
admin.fullName = "Alice Cooper"; // (**)
```

Here in the line `(*)` the property `admin.fullName` has a getter in the prototype `user`, so it is called. And in the line `(**)` the property has a setter in the prototype, so it is called.

## The value of "this"

An interesting question may arise in the example above: what's the value of `this` inside `set fullName(value)`? Where are the properties `this.name` and `this.surname` written: into `user` or `admin`?

The answer is simple: `this` is not affected by prototypes at all.

**No matter where the method is found: in an object or its prototype. In a method call, `this` is always the object before the dot.**

So, the setter call `admin.fullName=` uses `admin` as `this`, not `user`.

That is actually a super-important thing, because we may have a big object with many methods, and have objects that inherit from it. And when the inheriting objects run the inherited methods, they will modify only their own states, not the state of the big object.

For instance, here `animal` represents a "method storage", and `rabbit` makes use of it.

The call `rabbit.sleep()` sets `this.isSleeping` on the `rabbit` object:

```js run
// animal has methods
let animal = {
  walk() {
    if (!this.isSleeping) {
      alert(`I walk`);
    }
  },
  sleep() {
    this.isSleeping = true;
  }
};

let rabbit = {
  name: "White Rabbit",
  __proto__: animal
};

// modifies rabbit.isSleeping
rabbit.sleep();

alert(rabbit.isSleeping); // true
alert(animal.isSleeping); // undefined (no such property in the prototype)
```

The resulting picture:

![](proto-animal-rabbit-walk-3.svg)

<<<<<<< HEAD
If we had other objects like `bird`, `snake` etc., inheriting from `animal`, they would also gain access to methods of `animal`. But `this` in each method call would be the corresponding object, evaluated at the call-time (before dot), not `animal`. So when we write data into `this`, it is stored into these objects.
=======
If we had other objects, like `bird`, `snake`, etc., inheriting from `animal`, they would also gain access to methods of `animal`. But `this` in each method call would be the corresponding object, evaluated at the call-time (before dot), not `animal`. So when we write data into `this`, it is stored into these objects.
>>>>>>> c07eb5c2

As a result, methods are shared, but the object state is not.

## for..in loop

The `for..in` loop iterates over inherited properties too.

For instance:

```js run
let animal = {
  eats: true
};

let rabbit = {
  jumps: true,
  __proto__: animal
};

*!*
// Object.keys only returns own keys
alert(Object.keys(rabbit)); // jumps
*/!*

*!*
// for..in loops over both own and inherited keys
for(let prop in rabbit) alert(prop); // jumps, then eats
*/!*
```

If that's not what we want, and we'd like to exclude inherited properties, there's a built-in method [obj.hasOwnProperty(key)](mdn:js/Object/hasOwnProperty): it returns `true` if `obj` has its own (not inherited) property named `key`.

So we can filter out inherited properties (or do something else with them):

```js run
let animal = {
  eats: true
};

let rabbit = {
  jumps: true,
  __proto__: animal
};

for(let prop in rabbit) {
  let isOwn = rabbit.hasOwnProperty(prop);

  if (isOwn) {
    alert(`Our: ${prop}`); // Our: jumps
  } else {
    alert(`Inherited: ${prop}`); // Inherited: eats
  }
}
```

Here we have the following inheritance chain: `rabbit` inherits from `animal`, that inherits from `Object.prototype` (because `animal` is a literal object `{...}`, so it's by default), and then `null` above it:

![](rabbit-animal-object.svg)

Note, there's one funny thing. Where is the method `rabbit.hasOwnProperty` coming from? We did not define it. Looking at the chain we can see that the method is provided by `Object.prototype.hasOwnProperty`. In other words, it's inherited.

...But why does `hasOwnProperty` not appear in the `for..in` loop like `eats` and `jumps` do, if `for..in` lists inherited properties?

The answer is simple: it's not enumerable. Just like all other properties of `Object.prototype`, it has `enumerable:false` flag. And `for..in` only lists enumerable properties. That's why it and the rest of the `Object.prototype` properties are not listed.

```smart header="Almost all other key/value-getting methods ignore inherited properties"
Almost all other key/value-getting methods, such as `Object.keys`, `Object.values` and so on ignore inherited properties.

They only operate on the object itself. Properties from the prototype are *not* taken into account.
```

## Summary

- In JavaScript, all objects have a hidden `[[Prototype]]` property that's either another object or `null`.
- We can use `obj.__proto__` to access it (a historical getter/setter, there are other ways, to be covered soon).
- The object referenced by `[[Prototype]]` is called a "prototype".
- If we want to read a property of `obj` or call a method, and it doesn't exist, then JavaScript tries to find it in the prototype.
- Write/delete operations act directly on the object, they don't use the prototype (assuming it's a data property, not a setter).
- If we call `obj.method()`, and the `method` is taken from the prototype, `this` still references `obj`. So methods always work with the current object even if they are inherited.
- The `for..in` loop iterates over both its own and its inherited properties. All other key/value-getting methods only operate on the object itself.<|MERGE_RESOLUTION|>--- conflicted
+++ resolved
@@ -246,11 +246,7 @@
 
 ![](proto-animal-rabbit-walk-3.svg)
 
-<<<<<<< HEAD
-If we had other objects like `bird`, `snake` etc., inheriting from `animal`, they would also gain access to methods of `animal`. But `this` in each method call would be the corresponding object, evaluated at the call-time (before dot), not `animal`. So when we write data into `this`, it is stored into these objects.
-=======
 If we had other objects, like `bird`, `snake`, etc., inheriting from `animal`, they would also gain access to methods of `animal`. But `this` in each method call would be the corresponding object, evaluated at the call-time (before dot), not `animal`. So when we write data into `this`, it is stored into these objects.
->>>>>>> c07eb5c2
 
 As a result, methods are shared, but the object state is not.
 
