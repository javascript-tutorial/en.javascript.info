--- conflicted
+++ resolved
@@ -31,11 +31,7 @@
 let html = document.querySelector('.elem').innerHTML; // Agar nol bo'lsa xato hisoblamadi
 ```
 
-<<<<<<< HEAD
-Yana bir bor, agar element mavjud bo'lmasa, `null` ning `.innerHTML` ga kirishda xatolikka duch kelamiz. Va ba'zi hollarda, elementning yo'qligi normal bo'lsa, biz xatolikka yo'l qo'ymaslikni va natija sifatida "html = null" ni qabul qilishni xohlaymiz.
-=======
 Once again, if the element doesn't exist, we'll get an error accessing `.innerHTML` property of `null`. And in some cases, when the absence of the element is normal, we'd like to avoid the error and just accept `html = null` as the result.
->>>>>>> 75bd2a87
 
 Buni qanday qilishimiz mumkin?
 
@@ -47,13 +43,6 @@
 alert(user.address ? user.address.street : undefined);
 ```
 
-<<<<<<< HEAD
-Bu narsa ish beradi, hech qanday xatolik yo'q... Ammo u ancha noaniq. Ko'rib turganingizdek, `"user.address"` kodda ikki marta qaytarilyapti. Ko'proq takrorlash talab etilganligi tufayli chuqurroq joylashtirilgan xususiyatlar uchun bu muammoga aylanib qoladi. 
-
-Masalan, `user.address.street.name` ni olishga harakat qilaylik.
-
-Biz ham `user.address`ni ham `user.address.street`ni tekshirishimiz kerak:
-=======
 It works, there's no error... But it's quite inelegant. As you can see, the `"user.address"` appears twice in the code.
 
 Here's how the same would look for `document.querySelector`:
@@ -67,7 +56,6 @@
 For more deeply nested properties, it becomes even uglier, as more repetitions are required.
 
 E.g. let's get `user.address.street.name` in a similar fashion.
->>>>>>> 75bd2a87
 
 ```js
 let user = {}; // foydalanuvchining manzili yo'q
@@ -77,11 +65,8 @@
 
 Bu shunchaki juda yomon, hatto bunday kodni tushunishda muammolar ham bo'lishi mumkin.
 
-<<<<<<< HEAD
 Bunga ahamiyat bermang, chunki uni `&&` operatoridan foydalanib, yozishning yaxshiroq usuli bor:
-=======
 There's a little better way to write it, using the `&&` operator:
->>>>>>> 75bd2a87
 
 ```js run
 let user = {}; // foydalanuvchining manzili yo'q
@@ -115,9 +100,7 @@
 
 Kod qisqa va aniq, hech qanday takrorlanishlar mavjud emas. 
 
-<<<<<<< HEAD
 Manzilni `user?.address` bilan o'qish hatto `user` obyekti mavjud bo'lmasa ham ishlay oladi:
-=======
 Here's an example with `document.querySelector`:
 
 ```js run
@@ -125,7 +108,6 @@
 ```
 
 Reading the address with `user?.address` works even if `user` object doesn't exist:
->>>>>>> 75bd2a87
 
 ```js run
 let user = null;
@@ -141,16 +123,13 @@
 ```warn header="Ixtiyoriy zanjirndan keragidan ortiq foydalanmang"
 Biz `?.` dan faqat biror narsa mavjud bo'lmasligi zarari yo'q bo'lgan hollarda foydalanishimiz kerak.
 
-<<<<<<< HEAD
 Misol uchun, agar bizning kodlash mantiqimizga ko'ra, `foydalanuvchi` ob'ekti mavjud bo'lishi kerak, lekin `manzil` ixtiyoriy bo'lsa, biz `foydalanuvchi.manzil?. ko'cha` ni yozishimiz kerak, lekin `foydalanuvchi?manzil?.ko'cha` ni emas.
 
 Shunday qilib, agar "foydalanuvchi" xato tufayli aniqlanmagan bo'lsa, bu haqda dasturlash xatosini ko'ramiz va uni tuzatamiz.
 Aks holda, kodlash xatolari mos bo'lmagan joyda o'chirilishi mumkin va debug qilish qiyinroq bo'lib qoladi.
-=======
 For example, if according to our code logic `user` object must exist, but `address` is optional, then we should write `user.address?.street`, but not `user?.address?.street`.
 
 Then, if `user` happens to be undefined, we'll see a programming error about it and fix it. Otherwise, if we overuse `?.`, coding errors can be silenced where not appropriate, and become more difficult to debug.
->>>>>>> 75bd2a87
 ```
 
 ````warn header="The variable before `?.` ma'lum qilinishi kerak"
@@ -167,11 +146,8 @@
 
 Yuqorida aytib o'tilganidek, agar chap qism mavjud bo'lmasa, `?.` darhol baholashni to'xtatadi ("qisqa tutashuvlar").
 
-<<<<<<< HEAD
 Shuning uchun, agar boshqa funktsiya chaqiruvlari yoki nojo'ya ta'sirlar mavjud bo'lsa, ular yuzaga kelmaydi.
-=======
 So, if there are any further function calls or operations to the right of `?.`, they won't be made.
->>>>>>> 75bd2a87
 
 Misol uchun:
 
@@ -179,11 +155,8 @@
 let user = null;
 let x = 0;
 
-<<<<<<< HEAD
 user?.sayHi(x++); // "sayHi" yo'q, shuning uchun amal x++ ga etib bormaydi
-=======
 user?.sayHi(x++); // no "user", so the execution doesn't reach sayHi call and x++
->>>>>>> 75bd2a87
 
 alert(x); // 0, qiymat oshirilmagan
 ```
@@ -211,7 +184,6 @@
 */!*
 
 *!*
-<<<<<<< HEAD
 userGuest.admin?.(); // hech narsa (bunday usul yo'q)
 */!*
 ```
@@ -219,7 +191,6 @@
 Bu yerda ikkala qatorda ham `admin` xususiyatini olish uchun avval nuqtadan (`userAdmin.admin`) foydalanamiz, chunki biz foydalanuvchi obyekti mavjud deb hisoblaymiz, shuning uchun uni xavfsiz o'qish mumkin.
 
 Keyin `?.()` chap qismni tekshiradi: agar admin funksiyasi mavjud bo'lsa, u ishlaydi ("userAdmin" uchun shunday). Aks holda (`userGuest` uchun) baholash xatosiz to`xtaydi.
-=======
 userGuest.admin?.(); // nothing happens (no such method)
 */!*
 ```
@@ -227,7 +198,6 @@
 Here, in both lines we first use the dot (`userAdmin.admin`) to get `admin` property, because we assume that the `user` object exists, so it's safe read from it.
 
 Then `?.()` checks the left part: if the `admin` function exists, then it runs (that's so for `userAdmin`). Otherwise (for `userGuest`) the evaluation stops without errors.
->>>>>>> 75bd2a87
 
 Agar biz nuqta `.` o`rniga xususiyatlarga kirish uchun `[]` qavslardan foydalanmoqchi bo`lsak, `?.[]` sintaksisi ham ishlaydi. Oldingi holatlarga o'xshab, u mavjud bo'lmagan ob'ektdan xususiyatni xavfsiz o'qish imkonini beradi.
 
@@ -250,30 +220,24 @@
 foydalanuvchini o'chirish?.name; // agar foydalanuvchi mavjud bo'lsa, user.name o'chiriladi
 ```
 
-<<<<<<< HEAD
 ````warn header="Biz xavfsiz o'qish va o'chirish uchun `?.` dan foydalanishimiz mumkin, lekin yozish uchun emas"
 Ixtiyoriy zanjirli `?.` topshiriqning chap tomonida ishlatilmaydi.
-=======
 ````warn header="We can use `?.` for safe reading and deleting, but not writing"
 The optional chaining `?.` has no use on the left side of an assignment.
->>>>>>> 75bd2a87
 
 Masalan:
 ```js run
 let user = null;
 
-<<<<<<< HEAD
 user?.name = "John"; // Xato, ishlamayapti
 // chunki u undefined = "John" ga baholanadi
 ```
 
 Bu shunchaki aqlli ish emas.
-=======
 user?.name = "John"; // Error, doesn't work
 // because it evaluates to: undefined = "John"
 ```
 
->>>>>>> 75bd2a87
 ````
 
 ## Xulosa 
@@ -288,8 +252,5 @@
 
 `?.` zanjiri ichki kiritilgan xususiyatlarga xavfsiz kirish imkonini beradi.
 
-<<<<<<< HEAD
 Shunga qaramay, biz `?.` ni faqat chap qism mavjud bo'lmagan hollarda ehtiyotkorlik bilan qo'llashimiz kerak. Agar dasturlash xatolari yuzaga kelsa, ularni bizdan yashirmasligi uchun.
-=======
-Still, we should apply `?.` carefully, only where it's acceptable, according to our code logic, that the left part doesn't exist. So that it won't hide programming errors from us, if they occur.
->>>>>>> 75bd2a87
+Still, we should apply `?.` carefully, only where it's acceptable, according to our code logic, that the left part doesn't exist. So that it won't hide programming errors from us, if they occur.