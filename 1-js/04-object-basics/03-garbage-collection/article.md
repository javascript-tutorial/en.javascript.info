--- conflicted
+++ resolved
@@ -74,11 +74,8 @@
 user = null;
 ```
 
-<<<<<<< HEAD
 ...Keyin ob'ektga `admin` global o'zgaruvchisi orqali yana kirish mumkin, shuning uchun ham u xotirada. Agar biz `admin`ni ham ustiga yozsak, uni olib tashlash mumkin bo'lib qoladi.
-=======
 ...Then the object is still reachable via `admin` global variable, so it must stay in memory. If we overwrite `admin` too, then it can be removed.
->>>>>>> 75bd2a87
 
 ## O'zaro bog'langan ob'ektlar
 
@@ -174,19 +171,16 @@
 
 ![](garbage-collection-2.svg)
 
-<<<<<<< HEAD
 Keyin ularning havolalari belgilanadi:
 
 ![](garbage-collection-3.svg)
 
 ...Va iloji bo'lganda ularning havolalari:
-=======
 Then we follow their references and mark referenced objects:
 
 ![](garbage-collection-3.svg)
 
 ...And continue to follow further references, while possible:
->>>>>>> 75bd2a87
 
 ![](garbage-collection-4.svg)
 
@@ -196,23 +190,17 @@
 
 Shungdek jarayonni, ildizlaran bitta katta chelakdagi bo'yoqni to'kilib, barcha havolalar orqali oqishi va barcha yetishish mumkin bo'lgan ob'ektlarni belgilaydi kabi faraz qilishimiz mumkin. Keyin belgilanmaganlar olib tashlanadi.
 
-<<<<<<< HEAD
 Bu axlat yig'uvchi qanday ishlashi tushunchasi. JavaScript enginlari tezroq ishlashi va amalga ta'sir qilmasligi uchun ko'plab optimallashtirisharlarni qo'llaydi. 
-=======
 That's the concept of how garbage collection works. JavaScript engines apply many optimizations to make it run faster and not introduce any delays into the code execution.
->>>>>>> 75bd2a87
 
 Ba'zi optimallashtirishlar:
 
-<<<<<<< HEAD
 - **Avlodlar to'plami** -- ob'ektlar ikkita guruhga bo'linadi: "yangilar" va "eskilar". Ko'p ob'ektlar paydo bo'ladi, o'z ishlarini bajaradi va tezda g'oyib bo'ladi, ular agressiv tarzda tozalanishi mumkin. Yetarlicha uzoq umr ko'rganlar esa "eski" bo'lib, kamroq tekshiriladi.
 - **Qo'shimcha yig'ish** -- agar ob'ektlar ko'p bo'lsa va bir vaqtning o'zida butun ob'ektni yurishga va belgilashga harakat qilsak, bu biroz vaqt talab qilishi va bajarilishida ko'rinib turuvchi kechikishlarni kiritishi mumkin. Shu tufayli, enjin axlat yig'ishni qismlarga bo'lishga harakat qiladi. Keyin qismlar birma-bir, alohida-alohida bajariladi. Bu o'zgarishlarni kuzatish uchun ular o'rtasida qo'shimcha buxgalteriya hisobini talab qiladi, ammo bizda katta kechikishlar o'rniga juda ko'p kichik kechikishlar mavjud.
 - **Bo'sh vaqtlar to'plami** -- axlat yig'uvchi faqat protsessor ishlamay qolganda ishlashga harakat qiladi, bu amalga mumkin bo'lgan ta'sirni kamaytiradi.
-=======
 - **Generational collection** -- objects are split into two sets: "new ones" and "old ones". In typical code, many objects have a short life span: they appear, do their job and die fast, so it makes sense to track new objects and clear the memory from them if that's the case. Those that survive for long enough, become "old" and are examined less often.
 - **Incremental collection** -- if there are many objects, and we try to walk and mark the whole object set at once, it may take some time and introduce visible delays in the execution. So the engine splits the whole set of existing objects into multiple parts. And then clear these parts one after another. There are many small garbage collections instead of a total one. That requires some extra bookkeeping between them to track changes, but we get many tiny delays instead of a big one.
 - **Idle-time collection** -- the garbage collector tries to run only while the CPU is idle, to reduce the possible effect on the execution.
->>>>>>> 75bd2a87
 
 Axlat yig'ish algoritmlarining boshqa optimallashtirishlari va tushunchalari mavjud. Ularni bu yerda tasvirlashni istardim, lekin to'xtab turishim kerak, chunki turli enjinelar turli xil sozlash va texnikani amalga oshiradi.Va bundan ham muhimi, enjinelar rivojlanishi bilan hamma narsa o'zgaradi, shuning uchun haqiqiy ehtiyojlarsiz "oldindan" chuqurroq o'rganish bunga arzimaydi emas. Agar, albatta, bu haqiqiy qiziqish masalasi bo'lmasa, quyida siz uchun ba'zi havolalar bo'ladi.
 
@@ -220,30 +208,24 @@
 
 Bilish kerak bo'lgan asosiy narsalar:
 
-<<<<<<< HEAD
 - Chiqindilarni yig'ish avtomatik ravishda amalga oshiriladi. Biz buni majburlay olmaymiz yoki oldini ololmaymiz.
 - Ob'ektlar kirish mumkin bo'lganda xotirada saqlanadi.
 - Havola qilish bu erishsa bo'lish bilan bir xil emas (ildizdan): bir qancha o'zaro bog'langan obyektlar umuman erishsa bo'lmaydigan holga kelib qoliahi mumkin. 
-=======
 - Garbage collection is performed automatically. We cannot force or prevent it.
 - Objects are retained in memory while they are reachable.
 - Being referenced is not the same as being reachable (from a root): a pack of interlinked objects can become unreachable as a whole, as we've seen in the example above.
->>>>>>> 75bd2a87
 
 Zamonaviy enjinlar axlat yig'ishning ilg'or algoritmlarini amalga oshiradi.
 
 "Axlat yig'ish bo'yicha qo'llanma: Xotirani avtomatik boshqarish san'ati" (R. Jones va boshqalar) umumiy kitobi ulardan ba'zilarini qamrab oladi.
 
-<<<<<<< HEAD
 Agar siz past darajadagi dasturlash bilan tanish bo'lsangiz, V8 axlat yig'uvchisi haqida batafsil ma'lumot  [A tour of V8: Garbage Collection](http://jayconrod.com/posts/55/a-tour-of-v8-garbage-collection) maqolada.
 
 [V8 blog](https://v8.dev/) shuningdek vaqti-vaqti bilan xotira boshqaruvidagi o'zgarishlar haqida ham maqolalar chop etib turadi. Tabiiyki, axlat yig'ishni o'rganish uchun siz V8 ichki qurilmalari haqida umumiy ma'lumotga ega bo'lishingiz va V8 muhandislaridan biri bo'lib ishlagan  [Vyacheslav Egorov](http://mrale.ph) blogini o'qib chiqishingiz kerak. Men aytmoqchimanki: "V8", chunki u Internetdagi maqolalar bilan eng yaxshi yoritilgan. Boshqa enjinelar uchun ko'plab yondashuvlar o'xshash, ammo axlat yig'ish ko'p jihatdan farq qiladi.
 
 Enjinelarni chuqur bilish past darajadagi optimallashtirish kerak bo'lganda yaxshi bo'ladi. Buni til bilan tanishganingizdan keyingi qadam sifatida rejalashtirish oqilona bo'lardi.
-=======
 If you are familiar with low-level programming, more detailed information about V8's garbage collector is in the article [A tour of V8: Garbage Collection](https://jayconrod.com/posts/55/a-tour-of-v8-garbage-collection).
 
 The [V8 blog](https://v8.dev/) also publishes articles about changes in memory management from time to time. Naturally, to learn more about garbage collection, you'd better prepare by learning about V8 internals in general and read the blog of [Vyacheslav Egorov](https://mrale.ph) who worked as one of the V8 engineers. I'm saying: "V8", because it is best covered by articles on the internet. For other engines, many approaches are similar, but garbage collection differs in many aspects.
 
-In-depth knowledge of engines is good when you need low-level optimizations. It would be wise to plan that as the next step after you're familiar with the language.
->>>>>>> 75bd2a87
+In-depth knowledge of engines is good when you need low-level optimizations. It would be wise to plan that as the next step after you're familiar with the language.