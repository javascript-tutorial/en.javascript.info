# String-lar

JavaScript-da matnli ma'lumotlar string-lar sifatida saqlanadi. BItta belgi uchun alohida tur mavjud emas.

String-lar uchun ichki format har doim [UTF-16](https://en.wikipedia.org/wiki/UTF-16) bo'lib, u sahifa kodlanishiga bog'liq emas.

## Quotes (Qo'shtirnoqlar)

Keling, quote turlarini eslaylik.

String-lar yakka qo'shtirnoq, ikkitalik qo'shtirnoq yoki backtick-lar ichiga kiritilishi mumkin:

```js
let single = 'single-quoted';
let double = "double-quoted";

let backticks = `backticks`;
```

Yakka va ikkitalik qo'shtirnoqlar asosan bir xil. Biroq, backtick-lar uni `${}` ichiga o'rash orqali istalgan ifodani string ichiga kiritish imkonini beradi:

```js run
function sum(a, b) {
  return a + b;
}

alert(`1 + 2 = ${sum(1, 2)}.`); // 1 + 2 = 3.
```

Backticklar-dan foydalanishning yana bir afzalligi shundaki, ular string-ga bir nechta satrlarni qamrab olish imkonini beradi:

```js run
let guestList = `Guests:
 * John
 * Pete
 * Mary
`;

alert(guestList); // a list of guests, multiple lines
```

Tabiiy ko'rinadi, to'g'rimi? Ammo yakka yoki ikkitalik qo'shtirnoqlar bu tarzda ishlamaydi.

Agar biz ulardan foydalansak va bir nechta qatorlardan foydalanishga harakat qilsak, xatolik paydo bo'ladi:

```js run
let guestList = "Guests: // Error: Unexpected token ILLEGAL
  * John";
```

<<<<<<< HEAD
Yakka va qo'sh qo'shtirnoqlar kop qatorli string-larga bo'lgan ehtiyoj e'tiborga olinmagan til yaratilishining qadimgi davrlaridan kelib chiqqan. Backtick-lar ancha keyin paydo bo'ldi va shuning uchun ular ko'p qirrali.

Backtick-lar, shuningdek, birinchi backtick-dan oldin "template function" (shablon funktsiyasi)ni belgilashga imkon beradi. Sintaksis: <code>func&#96;string&#96;</code>. `func` funktsiyasi avtomatik ravishda chaqiriladi, string va kiritilgan ifodalarni qabul qiladi va ularga ishlov bera oladi. Bu "tagged templates" (teglangan shablonlar) deb ataladi. Bu xususiyat maxsus shablonni amalga oshirishni osonlashtiradi, lekin amalda kamdan-kam qo'llaniladi. Bu haqda ko'proq ma'lumotni [qo'llanma] (mdn:/JavaScript/Reference/Template_literals#Tagged_templates)da o'qishingiz mumkin.
=======
Single and double quotes come from ancient times of language creation, when the need for multiline strings was not taken into account. Backticks appeared much later and thus are more versatile.

Backticks also allow us to specify a "template function" before the first backtick. The syntax is: <code>func&#96;string&#96;</code>. The function `func` is called automatically, receives the string and embedded expressions and can process them. This feature is called "tagged templates", it's rarely seen, but you can read about it in the MDN: [Template literals](mdn:/JavaScript/Reference/Template_literals#Tagged_templates).
>>>>>>> 75bd2a87

## Maxsus belgilar

Yakka va qo'sh qo'shtirnoqli ko'p qatorli string-larni `\n` sifatida yozilgan "yangi qator belgisi" yordamida yaratish hali ham mumkin, bu chiziq uzilishini bildiradi:

```js run
let guestList = "Guests:\n * John\n * Pete\n * Mary";

alert(guestList); // a multiline list of guests, same as above
```

<<<<<<< HEAD
Masalan, ushbu ikkita qator teng, faqatgina turlicha yozilgan:
=======
As a simpler example, these two lines are equal, just written differently:
>>>>>>> 75bd2a87

```js run
let str1 = "Hello\nWorld"; // two lines using a "newline symbol"

// two lines using a normal newline and backticks
let str2 = `Hello
World`;

alert(str1 == str2); // true
```

<<<<<<< HEAD
Boshqa, ko'p uchramaydigan "maxsus" belgilar mavjud.

Mana to'liq ro'yxat:
=======
There are other, less common special characters:
>>>>>>> 75bd2a87

| Belgi | Tavsif |
|-----------|-------------|
<<<<<<< HEAD
|`\n`|Yangi qator|
|`\r`|Windows matn fayllarida ikkita belgidan iborat `\r\n` yangi uzilishni bildirsa, Windows bo'lmagan operatsion tizimda bu shunchaki `\n`. Bu tarixiy sabablarga ko'ra, Windows dasturiy ta'minotining aksariyati `\n` ni ham tushunadi.|
|`\'`, `\"`|Qo'shtirnoqlar|
|`\\`|Backslash|
|`\t`|Tab|
|`\b`, `\f`, `\v`| Backspace, Form Feed, Vertical Tab -- muvofiqligi uchun saqlanadi, hozirda foydalanilmaydi. |
|`\xXX`|Berilgan o'n oltilik Unicode `XX` bilan Unicode belgisi, masalan. `'\x7A'` `'z'` bilan bir xil|
|`\uXXXX`|UTF-16 kodlashda `XXXX` o'n oltilik kodli Unicode belgisi, masalan, `\u00A9` -- mualliflik huquqi `©` belgisi uchun Unicode. Bu to'liq 4 ta o'n oltilik raqam bo'lishi kerak.|
|`\u{X…XXXXXX}` (1 dan 6 gacha o'n oltilik belgilar)|Berilgan UTF-32 kodlashiga ega Unicode belgisi. Ba'zi noyob belgilar 4 baytni egallagan holda ikkita Unicode belgisi bilan kodlangan bo'ladi. Shu tarzda biz uzun kodlarni kiritishimiz mumkin.|

Unicode-ga misollar:
=======
|`\n`|New line|
|`\r`|In Windows text files a combination of two characters `\r\n` represents a new break, while on non-Windows OS it's just `\n`. That's for historical reasons, most Windows software also understands `\n`. |
|`\'`,&nbsp;`\"`,&nbsp;<code>\\`</code>|Quotes|
|`\\`|Backslash|
|`\t`|Tab|
|`\b`, `\f`, `\v`| Backspace, Form Feed, Vertical Tab -- mentioned for completeness, coming from old times, not used nowadays (you can forget them right now). |

As you can see, all special characters start with a backslash character `\`. It is also called an "escape character".

Because it's so special, if we need to show an actual backslash `\` within the string, we need to double it:
>>>>>>> 75bd2a87

```js run
alert( `The backslash: \\` ); // The backslash: \
```

<<<<<<< HEAD
Barcha maxsus belgilar backslash `\` belgisi bilan boshlanadi. U "escape character" (qochish belgisi) deb ham ataladi.

Undan string-ga qo'shtirnoq kiritmoqchi bo'lganimizda ham foydalanishimiz mumkin.
=======
So-called "escaped" quotes `\'`, `\"`, <code>\\`</code> are used to insert a quote into the same-quoted string.
>>>>>>> 75bd2a87

Masalan:

```js run
alert( 'I*!*\'*/!*m the Walrus!' ); // *!*I'm*/!* the Walrus!
```

Ko'rib turganingizdek, ichki qo'shtirnoqni oldiga backslash `\'`ni qo'shishimiz kerak, chunki aks holda u string tugashini bildiradi.

Albatta, faqat o'rab turuvchilar bilan bir xil bo'lgan qo'shtirnoqlardan qochish kerak. Shunday qilib, yanada elegant yechim sifatida biz qo'sh qo'shtirnoq yoki backtick-larni olishimiz mumkin:

```js run
alert( "I'm the Walrus!" ); // I'm the Walrus!
```

<<<<<<< HEAD
E'tibor bering, `\` teskari chiziq JavaScript orqali string-ni to'g'ri o'qish uchun xizmat qiladi va keyin yo'qoladi. Ichki xotiradagi string-da `\` mavjud bo'lmaydi. Yuqoridagi misollardan `alert` da buni aniq ko'rishingiz mumkin.

Agar satr ichida haqiqiy backslash `\`ni ko'rsatishimiz kerak bo'lsa-chi?

Buning imkoni bor, lekin uni `\\` kabi ikki barobar qilishimiz kerak:

```js run
alert( `The backslash: \\` ); // The backslash: \
```
=======
Besides these special characters, there's also a special notation for Unicode codes `\u…`, it's rarely used and is covered in the optional chapter about [Unicode](info:unicode).
>>>>>>> 75bd2a87

## String uzunligi

 `length` xossasi string uzunligiga ega:

```js run
alert( `My\n`.length ); // 3
```

Yodda tuting, `\n` bu yakka "maxsus" belgi, shuning uchun uzunlik aslida `3` bo'ladi.

```warn header="`length` is a property"
Ba'zi boshqa tillardan xabari bor odamlar ba'zan `str.length` o'rniga `str.length()` deb noto'g'ri yozishadi. Bu ishlamaydi.

<<<<<<< HEAD
Yodda tuting, `str.length` bu funktsiya emas, balki raqamli xossa. Undan keyin qavslar qo'shishning hojati yo'q.
=======
Please note that `str.length` is a numeric property, not a function. There is no need to add parenthesis after it. Not `.length()`, but `.length`.
>>>>>>> 75bd2a87
```

## Belgilarga kirish

<<<<<<< HEAD
`pos` o'rindagi belgini olish uchun to'rburchak `[pos]` qavslardan foydalaning  yoki [str.charAt(pos)](mdn:js/String/charAt) metodini chaqiring. Birinchi belgi nol o'rindan boshlanadi:
=======
To get a character at position `pos`, use square brackets `[pos]` or call the method [str.at(pos)](mdn:js/String/at). The first character starts from the zero position:
>>>>>>> 75bd2a87

```js run
let str = `Hello`;

// the first character
alert( str[0] ); // H
alert( str.at(0) ); // H

// the last character
alert( str[str.length - 1] ); // o
alert( str.at(-1) );
```

<<<<<<< HEAD
To'rtburchak qavslar belgini olishning zamonaviy usuli hisoblanadi, `charAt` esa asosan tarixiy sabablarga ko'ra mavjud.

Ular o'rtasidagi yagona farq shundaki, agar hech qanday belgi topilmasa, `[]` `undefined`ni, `charAt` esa bo'sh string-ni qaytaradi:
=======
As you can see, the `.at(pos)` method has a benefit of allowing negative position. If `pos` is negative, then it's counted from the end of the string.

So `.at(-1)` means the last character, and `.at(-2)` is the one before it, etc.

The square brackets always return `undefined` for negative indexes, for instance:
>>>>>>> 75bd2a87

```js run
let str = `Hello`;

alert( str[-2] ); // undefined
alert( str.at(-2) ); // l
```

Biz yana `for..of` yordamida belgilarni alanib chiqishimiz mumkin:

```js run
for (let char of "Hello") {
  alert(char); // H,e,l,l,o (char becomes "H", then "e", then "l" etc)
}
```

## String-lar o'zgarmasdir

JavaScript-da string-larni o'zgartirib bo'lmaydi. Belgini o'zgartirishnig imkoni yo'q.

Keling, uning ishlamasligini ko'rsatishga xarakat qilib ko'ramiz:

```js run
let str = 'Hi';

str[0] = 'h'; // error
alert( str[0] ); // doesn't work
```

Odatdagi vaqtinchalik yechim butunlay yangi string yaratish va uni eskisi o'rniga `str` ​​ga tayinlashdir.

Masalan:

```js run
let str = 'Hi';

str = 'h' + str[1]; // replace the string

alert( str ); // hi
```

Keyingi bo'limlarda bunga ko'proq misollar ko'rib chiqamiz.

## Holni o'zgartirish

[toLowerCase()](mdn:js/String/toLowerCase) va [toUpperCase()](mdn:js/String/toUpperCase) metodlari holatni o'zgartirishadi:

```js run
alert( 'Interface'.toUpperCase() ); // INTERFACE
alert( 'Interface'.toLowerCase() ); // interface
```

Yoki bitta belgini kichik harf bilan yozishni xohlasak::

```js run
alert( 'Interface'[0].toLowerCase() ); // 'i'
```

## substring-ni qidirish

String ichidan substring qidirishning bir nechta usullari mavjud.

### str.indexOf

Birinchi metod bu [str.indexOf(substr, pos)](mdn:js/String/indexOf).

U `str` dan `substr` ni qidiradi, berilgan `pos` o'rindan boshlanadi va o'xshash topilgan o'rinni yoki agar hech nima topilmasa `-1`ni qaytaradi.

Masalan:

```js run
let str = 'Widget with id';

alert( str.indexOf('Widget') ); // 0, because 'Widget' is found at the beginning
alert( str.indexOf('widget') ); // -1, not found, the search is case-sensitive

alert( str.indexOf("id") ); // 1, "id" is found at the position 1 (..idget with id)
```

Ixtiyoriy ikkinchi parametr bizga ma'lum bir o'rindan qidirishni boshlash imkonini beradi.

Masalan, `"id"` birinchi `1`chi o'rinda paydo bo'ladi. Keyingi paydo bo'lishlarini qidirish uchun, keling qidiruvni `2`chi o'rindan boshlaymiz:

```js run
let str = 'Widget with id';

alert( str.indexOf('id', 2) ) // 12
```

Agar bizni barcha paydo bo'lishlar qiziqtirsa, biz `indexOf` ni loop-da ishga tushirishimiz mumkin. Har bir yangi chaqiruv oldingi o'xshashlikdan keyingi o'rin bilan amalga oshiriladi:

```js run
let str = 'As sly as a fox, as strong as an ox';

let target = 'as'; // let's look for it

let pos = 0;
while (true) {
  let foundPos = str.indexOf(target, pos);
  if (foundPos == -1) break;

  alert( `Found at ${foundPos}` );
  pos = foundPos + 1; // continue the search from the next position
}
```

Xuddi shu algoritmni qisqaroq qilib ko'rsatish mumkin:

```js run
let str = "As sly as a fox, as strong as an ox";
let target = "as";

*!*
let pos = -1;
while ((pos = str.indexOf(target, pos + 1)) != -1) {
  alert( pos );
}
*/!*
```

```smart header="`str.lastIndexOf(substr, position)`"
Shunga o'xshash string-ning oxiridan boshiga qarab qidiradigan [str.lastIndexOf(substr, position)](mdn:js/String/lastIndexOf) metodi ham mavjud.

U paydo bo'lishlarni teskari tartibda ro'yhatga oladi.
```

`if` testida `indexOf` bilan bilan biroz noqulaylik bo'ladi. Uni `if`ni ichiga quyidagi kabi qo'yolmaymiz:

```js run
let str = "Widget with id";

if (str.indexOf("Widget")) {
    alert("We found it"); // doesn't work!
}
```

Yuqoridagi misoldagi `alert` ko'rinmaydi chunki `str.indexOf("Windget")` `0`ni qaytaradi (bu moslikni dastlabki o'rinda topilganini bildiradi). To'g'ri, lekin `if` `0`ni `false` deb hisoblaydi.

Shuning uchun, biz aslida `-1`ni tekshirishimiz kerak, quyidagidek:

```js run
let str = "Widget with id";

*!*
if (str.indexOf("Widget") != -1) {
*/!*
    alert("We found it"); // works now!
}
```

<<<<<<< HEAD
#### The bitwise NOT trick

Bu yerda ishlatilgan qadimgi hiylalardan biri bu [bitwise NOT](https://developer.mozilla.org/en-US/docs/Web/JavaScript/Reference/Operators/Bitwise_NOT) `~` operatoridir. U raqamni 32 bitlik butun songa konvertatsiya qiladi (mavjud kasr qismni olib tashlaydi) va keyin o'zining ikkilik ko'rinishidagi barcha bitlarni teskariga o'zgartiradi.

Amalda bu oddiy narsani anglatadi: 32 bitlik butun sonlar uchun `~n` `-(n+1)`ga teng.

Masalan:

```js run
alert( ~2 ); // -3, the same as -(2+1)
alert( ~1 ); // -2, the same as -(1+1)
alert( ~0 ); // -1, the same as -(0+1)
*!*
alert( ~-1 ); // 0, the same as -(-1+1)
*/!*
```

Ko'rib turganingizdek, `~n` faqat `n == -1` bo'lganida (ya'ni har qanday 32 bitli butun `n` uchun) nolga teng.

Shunday qilib, `if (~str.indexOf("...") )` tekshiruvi faqat`indexOf` ning natijasi `-1` bo'lmagandagina to'g'ri bo'ladi. Boshqacha qilib aytganda, faqat moslik topilgandagina.

Odamlar undan `indexOf` tekshiruvlarini qisqartirish uchun foydalanadilar:

```js run
let str = "Widget";

if (~str.indexOf("Widget")) {
  alert( 'Found it!' ); // works
}
```

Odatda til xususiyatlaridan noaniq tarzda foydalanish tavsiya etilmaydi, ammo bu maxsus hiyla eski kodda keng qo'llaniladi, shuning uchun uni tushunishimiz kerak.

Esda tuting: `if (~str.indexOf(...))` "if topildi" tarzida o'qiydi.

To be precise though, as big numbers are truncated to 32 bits by `~` operator, there exist other numbers that give `0`, the smallest is `~4294967295=0`. That makes such check correct only if a string is not that long.

Ayni vaqtda bunday hiylani faqat eski kodda ko'rishimiz mumkon, chunki zamonaviy JavaScript `.includes` metodini (pastda ko'ramiz) beradi.

=======
>>>>>>> 75bd2a87
### includes, startsWith, endsWith

Zamonaviyroq [str.includes(substr, pos)](mdn:js/String/includes) metodi returns `true/false` depending on whether `str` ichida `substr` bor yoki yo'qligiga qarab `true/false`ni qaytaradi.

Agar biz moslikni tekshirishimiz kerak bo'lsa, lekin uning o'rni kerak bo'lmasa, bu eng to'g'ri tanlovdir.

```js run
alert( "Widget with id".includes("Widget") ); // true

alert( "Hello".includes("Bye") ); // false
```

`str.includes`ning ixtyoriy ikkinchi argumenti bu qidirishni boshlash o'rnini bildiradi:

```js run
alert( "Widget".includes("id") ); // true
alert( "Widget".includes("id", 3) ); // false, from position 3 there is no "id"
```

[str.startsWith](mdn:js/String/startsWith) va [str.endsWith](mdn:js/String/endsWith) metodlari aynan o'zlari anglatgan narsani bajaradilar:

```js run
alert( "*!*Wid*/!*get".startsWith("Wid") ); // true, "Widget" starts with "Wid"
alert( "Wid*!*get*/!*".endsWith("get") ); // true, "Widget" ends with "get"
```

## substring-ni olish

JavaScript-da substring-ni olishning 3 ta metodi mavjud: `substring`, `substr` va `slice`.

`str.slice(start [, end])`
: String-ning `start`dan `end`(o'z ichida olmaydi)gacha bo'lgan qismini qaytaradi.

    Masalan:

    ```js run
    let str = "stringify";
    alert( str.slice(0, 5) ); // 'strin', the substring from 0 to 5 (not including 5)
    alert( str.slice(0, 1) ); // 's', from 0 to 1, but not including 1, so only character at 0
    ```

    Agar ikkinchi argument bo'lmasa, u holda `slice` string-ning oxiriga qadar boradi:

    ```js run
    let str = "st*!*ringify*/!*";
    alert( str.slice(2) ); // 'ringify', from the 2nd position till the end
    ```

    `start/end` uchun manfiy qiymatlar qo'yishning imkoni bor. Ular o'rin string oxiridan boshlab sanalishini anglatadi:

    ```js run
    let str = "strin*!*gif*/!*y";

    // start at the 4th position from the right, end at the 1st from the right
    alert( str.slice(-4, -1) ); // 'gif'
    ```

`str.substring(start [, end])`
<<<<<<< HEAD
: String-ning `start` va `end` *o'rtasidagi* qismini qaytaradi.

    Bu deyarli `slice` bilan bir xil, ammo u `start`ga `end`dan kattaroq bo'lsih imkonini beradi.
=======
: Returns the part of the string *between* `start` and `end` (not including `end`).

    This is almost the same as `slice`, but it allows `start` to be greater than `end` (in this case it simply swaps `start` and `end` values).
>>>>>>> 75bd2a87

    Masalan:

    ```js run
    let str = "st*!*ring*/!*ify";

    // these are same for substring
    alert( str.substring(2, 6) ); // "ring"
    alert( str.substring(6, 2) ); // "ring"

    // ...but not for slice:
    alert( str.slice(2, 6) ); // "ring" (the same)
    alert( str.slice(6, 2) ); // "" (an empty string)

    ```

    Manfiy argumentlar (slice-dan farqli) qo'llab quvvatlanmaydi, ularga `0` sifatida qaraladi.

`str.substr(start [, length])`
: String-ning `start` dan boshlab berilgan `length` (uzunlik) ga teng qismini qaytaradi.

    Avvalgi metodlardan farqi shundaki, bu metod bizga oxirgi o'rinni o'rniga `length` ni aniqlash imkonini beradi:

    ```js run
    let str = "st*!*ring*/!*ify";
    alert( str.substr(2, 4) ); // 'ring', from the 2nd position get 4 characters
    ```

    Birinchi argument negative bo'lishi mumkin, bu oxiridan sanashni anglatadi:

    ```js run
    let str = "strin*!*gi*/!*fy";
    alert( str.substr(-4, 2) ); // 'gi', from the 4th position get 2 characters
    ```

<<<<<<< HEAD
Keling, chalkashmaslik uchun ushbu matodlarni takrorlaymiz:
=======
    This method resides in the [Annex B](https://tc39.es/ecma262/#sec-string.prototype.substr) of the language specification. It means that only browser-hosted Javascript engines should support it, and it's not recommended to use it. In practice, it's supported everywhere.

Let's recap these methods to avoid any confusion:
>>>>>>> 75bd2a87

| metod | tanlaydi... | manfiylar |
|--------|-----------|-----------|
<<<<<<< HEAD
| `slice(start, end)` | `start` dan `end` gacha (`end` kirmaydi) | mafiylarga ruxsat beradi |
| `substring(start, end)` | `start` va `end` o'rtasi | manfiy qiymatlar `0`ni anglatadi |
| `substr(start, length)` | `start` dan boshlab `length` ta belgi | manfiy `start`ga ruxsat beradi |
=======
| `slice(start, end)` | from `start` to `end` (not including `end`) | allows negatives |
| `substring(start, end)` | between `start` and `end` (not including `end`)| negative values mean `0` |
| `substr(start, length)` | from `start` get `length` characters | allows negative `start` |
>>>>>>> 75bd2a87

```smart header="Which one to choose?"

<<<<<<< HEAD
Ularning barchasi vazifani bajarishi mumkin. Rasman `substr` kichik kamchiliklarga ega: u asosiy JavaScript spetsifikatsiyasida emas, balki Annex B da tasvirlangan, bu asosan tarixiy sabablarga ko'ra mavjud bo'lgan faqat brauzer funksiyalarini qamrab oladi. Shunday qilib, brauzer bo'lmagan muhitlar uni qo'llab-quvvatlamasligi mumkin. Ammo amalda u hamma joyda ishlaydi.

Qolgan ikkita variantdan `slice` biroz moslashuvchan, u manfiy argumentlarga ruxsat beradi va yozishni qisqartiradi. Shunday qilib, ushbu uchta metoddan faqat `slice` ni eslab qolish kifoya.
=======
Of the other two variants, `slice` is a little bit more flexible, it allows negative arguments and shorter to write.

So, for practical use it's enough to remember only `slice`.
>>>>>>> 75bd2a87
```

## String-larni taqqoslash

Bizga <info:comparison> bo'limidan ma'lumki, string-lar alifbo tartibda belgi-ma belgi taqqoslanadi.

Shunga qaramay, ba'zi bir istisnolar mavjud.

1. Kichik harf har doim bosh harfdan katta:

    ```js run
    alert( 'a' > 'Z' ); // true
    ```

2. Diakritik belgilarga ega harflar "tartibdan tashqari"::

    ```js run
    alert( 'Österreich' > 'Zealand' ); // true
    ```

    Agar biz ushbu mamlakat nomlarini tartiblasak, bu g'alati natijalarga olib kelishi mumkin. Odatda odamlar `Zealand` ro'yxatda `Österreich` dan keyin kelishini kutishadi.

<<<<<<< HEAD
Nima sodir bo'lishini tushunish uchun, keling, JavaScriptda string-larning ichki ko'rinishini ko'rib chiqamiz.

Barcha stringlar [UTF-16](https://en.wikipedia.org/wiki/UTF-16) orqali kodlangan. Ya'ni: Har bir belgi tegishli raqamli kodga ega. Koddan belgini olish va qaytarishning maxsus metodlari mavjud.

`str.codePointAt(pos)`
: `pos` o'rindagi belgi kodini qaytaradi:
=======
To understand what happens, we should be aware that strings in Javascript are encoded using [UTF-16](https://en.wikipedia.org/wiki/UTF-16). That is: each character has a corresponding numeric code.

There are special methods that allow to get the character for the code and back:

`str.codePointAt(pos)`
: Returns a decimal number representing the code for the character at position `pos`:
>>>>>>> 75bd2a87

    ```js run
    // different case letters have different codes
    alert( "Z".codePointAt(0) ); // 90
    alert( "z".codePointAt(0) ); // 122
    alert( "z".codePointAt(0).toString(16) ); // 7a (if we need a hexadecimal value)
    ```

`String.fromCodePoint(code)`
: o'zining raqamli `code` (kodi) dan belgi yaratadi:

    ```js run
    alert( String.fromCodePoint(90) ); // Z
<<<<<<< HEAD
    ```

    Unicode belgilarni kodlari boʻyicha `\u` va undan keyin keluvchi o'n oltilik kod yordamida qoʻshishimiz mumkin:

    ```js run
    // 90 is 5a in hexadecimal system
    alert( '\u005a' ); // Z
=======
    alert( String.fromCodePoint(0x5a) ); // Z (we can also use a hex value as an argument)
>>>>>>> 75bd2a87
    ```

Endi `65..220` (lotin alifbosi va biroz qo'shimcha) kodlari bo'lgan belgilarni ularning string-ini yasash orqali ko'rib chiqamiz:

```js run
let str = '';

for (let i = 65; i <= 220; i++) {
  str += String.fromCodePoint(i);
}
alert( str );
// Output:
// ABCDEFGHIJKLMNOPQRSTUVWXYZ[\]^_`abcdefghijklmnopqrstuvwxyz{|}~
// ¡¢£¤¥¦§¨©ª«¬­®¯°±²³´µ¶·¸¹º»¼½¾¿ÀÁÂÃÄÅÆÇÈÉÊËÌÍÎÏÐÑÒÓÔÕÖ×ØÙÚÛÜ
```

Ko'rdingizmi? Avval bosh harflar, keyin bir nechta maxsus belgilar, keyin kichik harflar va ouput ning oxiriga yaqin `Ö` keladi. 

Endi nega `a > Z` ekanligi aniq bo'ldi.

Belgilar ularning raqamli kodi bilan taqqoslanadi. Kattaroq kod belgi kattaroq ekanligini anglatadi. `a` (97) kodi `Z` (90) kodidan kattaroqdir.

- Barcha kichik harflar katta harflardan keyin keladi, chunki ularning kodlari kattaroqdir.
- `Ö` kabi ba'zi harflar asosiy alifbodan ajralib turadi. Bu erda uning kodi `a` dan `z` gacha bo'lgan hamma narsadan kattaroqdir.

### To'g'ri taqqoslashlar [#correct-comparisons]

String-larni taqqoslashning "to'g'ri" algoritmi ko'ringaniga qaraganda murakkabroq, chunki alifbolar turli tillar uchun turlichadir..

Shuning uchun, brauzer taqqoslash uchun tilni bilishi lozim.

<<<<<<< HEAD
Yaxshiyamki, barcha zamonaviy brauzerlar (IE10- qo'shimcha kutubxona [Intl.js](https://github.com/andyearnshaw/Intl.js/) ni talab qiladi) xalqarolashtirish standarti [ECMA-402](http://www.ecma-international.org/ecma-402/1.0/ECMA-402.pdf) ni qo'llab-quvvatlaydi.
=======
Luckily, modern browsers support the internationalization standard [ECMA-402](https://www.ecma-international.org/publications-and-standards/standards/ecma-402/).
>>>>>>> 75bd2a87

U turli tillardagi string-larni ularning qoidalariga rioya qilgan holda solishtirishning maxsus metodini taqdim etadi.

[str.localeCompare(str2)](mdn:js/String/localeCompare) chaqiruvi til qoidalarifa muvofiq `str` `str2` dan kichik, teng yoki katta ekanligini ko'rsatuvchi butun sonni qaytaradi:

- Agar`str` `str2`dan kichik bo'lsa, manfiy son qaytaradi.
- Agar`str` `str2`dan katta bo'lsa, musbat son qaytaradi.
- Agar ular teng bo'lsa, `0` ni qaytaradi.

Masalan:

```js run
alert( 'Österreich'.localeCompare('Zealand') ); // -1
```
Bu usul [documentation](mdn:js/String/localeCompare)da koʻrsatilgan ikkita qoʻshimcha argumentga ega boʻlib, bu unga tilni aniqlash imkonini beradi (odatda muhitdan olingan bo'lib, harflar tartibi tilga bogʻliq bo'ladi) va  harf sezgirligi yoki `"a"` va `"á"` ga bir xil sifatida qarash kabi qoʻshimcha qoidalarni oʻrnatishga imkon beradi.

<<<<<<< HEAD
## Ichki qismlar, Unicode

```warn header="Advanced knowledge"

Ushbu bo'lim string-ning ichki qismlariga chuqurroq kiradi. Agar siz emoji, noyob matematik yoki ieroglif belgilar yoki boshqa noyob belgilar bilan shug'ullanishni rejalashtirgan bo'lsangiz, bu bilim siz uchun foydali bo'ladi.

Agar buni rejalashtirmagan bo'lsangiz, bo'limni o'tkazib yuborishingiz mumkin.
```

### Surrogat (o'rinbosar) jufliklar

Tez-tez ishlatiladigan barcha belgilar 2 baytlik kodlarga ega. Ko'pgina Yevropa tillaridagi harflar, raqamlar va hatto ko'pchilik ierogliflar 2 baytdan iborat.

Ammo 2 bayt faqat 65536 kombinatsiyaga ruxsat beradi va bu har bir mumkin bo'lgan belgi uchun yetarli emas. Shunday qilib, noyob belgilar "surrogat juftlik" deb nomlangan 2 baytli belgilar juftligi bilan kodlangan.

Bunday belgining uzunligi `2` ga teng:

```js run
alert( '𝒳'.length ); // 2, MATHEMATICAL SCRIPT CAPITAL X
alert( '😂'.length ); // 2, FACE WITH TEARS OF JOY
alert( '𩷶'.length ); // 2, a rare Chinese hieroglyph
```

Yodda tuting, JavaScript yaratilgan vaqtda surrogat juftliklar mavjud emas edi va shuning uchun ularga til tomonidan to'g'ri ishlov berilmagan!

Yuqoridagi string-larning har birida bitta belgi bor, lekin `length` `2` bo'lgan uzunlikni ko'rsatadi.

`String.fromCodePoint` va `str.codePointAt` surrogat juftliklar bilan to'g'ri shug'ullanadigan kamdan-kam matodlardir. Ular tilda yaqinda paydo bo'lgan. Ulardan avval, faqat [String.fromCharCode](mdn:js/String/fromCharCode) va [str.charCodeAt](mdn:js/String/charCodeAt) bor edi. Bu metodlar aslida `fromCodePoint/codePointAt` bilan bir xil, ammo surrogat jufliklar bilan ishlamaydi.

Belgini olish qiyin bo'lishi mumkin, chunki surrogat juftliklar ikkita belgi sifatida ko'rib chiqiladi:

```js run
alert( '𝒳'[0] ); // strange symbols...
alert( '𝒳'[1] ); // ...pieces of the surrogate pair
```

Yodda tuting, surrogat juftlik qismlari bir-birisiz hech qanday ma'noga ega emas. Shunday ekan, yuqoridagi misoldagi `alert`lar aslida keraksiz narsani ko'rsatadi.

Texnik jihatdan, surrogat juftlarni o'z kodlari orqali ham aniqlash mumkin: agar belgi `0xd800..0xdbff` oralig'ida kodga ega bo'lsa, u surrogat juftlikning birinchi qismidir. Keyingi belgi (ikkinchi qism) `0xdc00..0xdfff` oralig'ida kodga ega bo'lishi kerak. Ushbu intervallar standart bo'yicha faqat surrogat juftliklar uchun ajratilgan.

Yuqoridagi holatda:

```js run
// charCodeAt is not surrogate-pair aware, so it gives codes for parts

alert( '𝒳'.charCodeAt(0).toString(16) ); // d835, between 0xd800 and 0xdbff
alert( '𝒳'.charCodeAt(1).toString(16) ); // dcb3, between 0xdc00 and 0xdfff
```

Surrogat juftliklar bilan ishlashning boshqa usullarini keyinroq <info:iterable> bobida topasiz. Ehtimol, buning uchun maxsus kutubxonalar ham mavjud, ammo bu yerda taklif qilish uchun mashhur hech narsa yo'q.

### Diakritik belgilar va normalizatsiya

Ko'pgina tillarda ustida/ostida belgisi bor asosiy belgidan iborat bo'lgan belgilar mavjud.

Masalan, `a` harfi `àáâäãåā` uchun asosiy belgi bo'lishi mumkin. Eng keng tarqalgan "kompozit" belgilar UTF-16 jadvalida o'z kodiga ega. Lekin ularning hammasi emas, chunki mumkin bo'lgan kombinatsiyalar juda ko'p.

Ixtiyoriy kompozitsiyalarni qo'llab-quvvatlash uchun UTF-16 bizga bir nechta Unicode belgilaridan foydalanishga imkon beradi: asosiy belgidan keyin uni "bezaydigan" bir yoki bir nechta "belgi" harflar.

Masalan, agar bizda `S` va undan keyin "ustida nuqtali" maxsus belgi bo'lsa (kod `\u0307`), u Ṡ bo'lib ko'rsatiladi.

```js run
alert( 'S\u0307' ); // Ṡ
```

Agar bizga harf ustida (yoki ostida) qo'shimcha belgi kerak bo'lsa -- muammo emas, shuchaki kerakli belgi harfini qo'shing.

Masalan, agar harfga "ostki nuqta" (kod `\u0323`) ni birlashtirsak , u holda biz "osti va ustida nuqtali S" ga erishamiz: `Ṩ`.

Misol uchun:

```js run
alert( 'S\u0307\u0323' ); // Ṩ
```

Bu yuqore moslashuvchanlikni ta'minlaydi, lekin ayni paytda qiziqarli muammo: ikkita belgi vizual ravishda bir xil ko'rinishi, ammo unicode turli kompozitsiyalari bilan ifodalanishi mumkin.

Misol uchun:

```js run
let s1 = 'S\u0307\u0323'; // Ṩ, S + dot above + dot below
let s2 = 'S\u0323\u0307'; // Ṩ, S + dot below + dot above

alert( `s1: ${s1}, s2: ${s2}` );

alert( s1 == s2 ); // false though the characters look identical (?!)
```

Buni hal qilish uchun har bir string-g yagona "normal" shaklga keltiradigan "Unicode normalizatsiya" algoritmi mavjud.

U [str.normalize()](mdn:js/String/normalize) orqali amalga oshiriladi.

```js run
alert( "S\u0307\u0323".normalize() == "S\u0323\u0307".normalize() ); // true
```

Qizig'i shundaki, bizning vaziyatimizda `normalize()` aslida 3 ta belgidan iborat ketma-ketlikni bittaga birlashtiradi: `\u1e68` (ikki nuqtaga ega S).

```js run
alert( "S\u0307\u0323".normalize().length ); // 1

alert( "S\u0307\u0323".normalize() == "\u1e68" ); // true
```

Aslida, har doim ham bunday emas. Sababi, `Ṩ` belgisi "etarlicha umumiy" bo'lgani uchun UTF-16 yaratuvchilari uni asosiy jadvalga kiritishgan va unga kod berishgan.

Agar normallashtirish qoidalari va variantlari haqida ko'proq ma'lumotga ega bo'lishni istasangiz -- ular Unicode standartining ilovasida tasvirlangan: [Unicode Normalization Forms](http://www.unicode.org/reports/tr15/), lekin eng amaliy maqsadlar uchun ushbu bo'limdagi ma'lumotlar yetarli.

## Xulosa

- 3 turdagi qo'shtirnoqlar mavjud. Backticks allow a string to span multiple lines and embed expressions `${…}`.
- JavaScipt-da string-lar UTF-16 yordamida kodlangan.
- Biz `\n` kabi maxsus belgilardan foydalanishimiz va `\u...` orqali harflarni o'zining Unicodida kiritishimiz mumkin.
- Belgini olish ushun `[]`dan foydalaning.
- Substring-ni olish uchun `slice` yoki `substring`dan foydalaning.
- String-ni katta/kichik qilish uchun `toLowerCase/toUpperCase` dan foydalaning.
- Substring-ni qidirish uchun `indexOf`dan yoki oddiy tekshiruvlar uchun `includes/startsWith/endsWith`dan foydalaning.
- String-larni tilga ko'ra taqqoslash uchun `localeCompare` dan foydalaning, ask holda ular belgi-ma belgi solishtiriladi.
=======
This method actually has two additional arguments specified in [the documentation](mdn:js/String/localeCompare), which allows it to specify the language (by default taken from the environment, letter order depends on the language) and setup additional rules like case sensitivity or should `"a"` and `"á"` be treated as the same etc.

## Summary

- There are 3 types of quotes. Backticks allow a string to span multiple lines and embed expressions `${…}`.
- We can use special characters, such as a line break `\n`.
- To get a character, use: `[]`.
- To get a substring, use: `slice` or `substring`.
- To lowercase/uppercase a string, use: `toLowerCase/toUpperCase`.
- To look for a substring, use: `indexOf`, or `includes/startsWith/endsWith` for simple checks.
- To compare strings according to the language, use: `localeCompare`, otherwise they are compared by character codes.
>>>>>>> 75bd2a87

String-larda boshqa bir nechta foydali metodlar mavjud:

- `str.trim()` --  string-ning boshi va oxiridan bo'shliqlarni olib ("kesib") tashlaydi.
- `str.repeat(n)` -- string-ni `n` marta qaytaradi.
- ...va boshqalarini [manual](mdn:js/String)da topasiz.

<<<<<<< HEAD
String-larning yana regular expression-lar bilan qidirish/o'rnini almashtirish ni amalga oshirish uchun ham metodlari mavjud. Bu katta mavzu, shuning uchun uni darslikling alohida <info:regular-expressions> bo'limida ko'rib chiqamiz.
=======
Strings also have methods for doing search/replace with regular expressions. But that's big topic, so it's explained in a separate tutorial section <info:regular-expressions>.

Also, as of now it's important to know that strings are based on Unicode encoding, and hence there're issues with comparisons. There's more about Unicode in the chapter <info:unicode>.
>>>>>>> 75bd2a87
<|MERGE_RESOLUTION|>--- conflicted
+++ resolved
@@ -48,15 +48,12 @@
   * John";
 ```
 
-<<<<<<< HEAD
 Yakka va qo'sh qo'shtirnoqlar kop qatorli string-larga bo'lgan ehtiyoj e'tiborga olinmagan til yaratilishining qadimgi davrlaridan kelib chiqqan. Backtick-lar ancha keyin paydo bo'ldi va shuning uchun ular ko'p qirrali.
 
 Backtick-lar, shuningdek, birinchi backtick-dan oldin "template function" (shablon funktsiyasi)ni belgilashga imkon beradi. Sintaksis: <code>func&#96;string&#96;</code>. `func` funktsiyasi avtomatik ravishda chaqiriladi, string va kiritilgan ifodalarni qabul qiladi va ularga ishlov bera oladi. Bu "tagged templates" (teglangan shablonlar) deb ataladi. Bu xususiyat maxsus shablonni amalga oshirishni osonlashtiradi, lekin amalda kamdan-kam qo'llaniladi. Bu haqda ko'proq ma'lumotni [qo'llanma] (mdn:/JavaScript/Reference/Template_literals#Tagged_templates)da o'qishingiz mumkin.
-=======
 Single and double quotes come from ancient times of language creation, when the need for multiline strings was not taken into account. Backticks appeared much later and thus are more versatile.
 
 Backticks also allow us to specify a "template function" before the first backtick. The syntax is: <code>func&#96;string&#96;</code>. The function `func` is called automatically, receives the string and embedded expressions and can process them. This feature is called "tagged templates", it's rarely seen, but you can read about it in the MDN: [Template literals](mdn:/JavaScript/Reference/Template_literals#Tagged_templates).
->>>>>>> 75bd2a87
 
 ## Maxsus belgilar
 
@@ -68,11 +65,8 @@
 alert(guestList); // a multiline list of guests, same as above
 ```
 
-<<<<<<< HEAD
 Masalan, ushbu ikkita qator teng, faqatgina turlicha yozilgan:
-=======
 As a simpler example, these two lines are equal, just written differently:
->>>>>>> 75bd2a87
 
 ```js run
 let str1 = "Hello\nWorld"; // two lines using a "newline symbol"
@@ -84,17 +78,13 @@
 alert(str1 == str2); // true
 ```
 
-<<<<<<< HEAD
 Boshqa, ko'p uchramaydigan "maxsus" belgilar mavjud.
 
 Mana to'liq ro'yxat:
-=======
 There are other, less common special characters:
->>>>>>> 75bd2a87
 
 | Belgi | Tavsif |
 |-----------|-------------|
-<<<<<<< HEAD
 |`\n`|Yangi qator|
 |`\r`|Windows matn fayllarida ikkita belgidan iborat `\r\n` yangi uzilishni bildirsa, Windows bo'lmagan operatsion tizimda bu shunchaki `\n`. Bu tarixiy sabablarga ko'ra, Windows dasturiy ta'minotining aksariyati `\n` ni ham tushunadi.|
 |`\'`, `\"`|Qo'shtirnoqlar|
@@ -106,7 +96,6 @@
 |`\u{X…XXXXXX}` (1 dan 6 gacha o'n oltilik belgilar)|Berilgan UTF-32 kodlashiga ega Unicode belgisi. Ba'zi noyob belgilar 4 baytni egallagan holda ikkita Unicode belgisi bilan kodlangan bo'ladi. Shu tarzda biz uzun kodlarni kiritishimiz mumkin.|
 
 Unicode-ga misollar:
-=======
 |`\n`|New line|
 |`\r`|In Windows text files a combination of two characters `\r\n` represents a new break, while on non-Windows OS it's just `\n`. That's for historical reasons, most Windows software also understands `\n`. |
 |`\'`,&nbsp;`\"`,&nbsp;<code>\\`</code>|Quotes|
@@ -117,19 +106,15 @@
 As you can see, all special characters start with a backslash character `\`. It is also called an "escape character".
 
 Because it's so special, if we need to show an actual backslash `\` within the string, we need to double it:
->>>>>>> 75bd2a87
 
 ```js run
 alert( `The backslash: \\` ); // The backslash: \
 ```
 
-<<<<<<< HEAD
 Barcha maxsus belgilar backslash `\` belgisi bilan boshlanadi. U "escape character" (qochish belgisi) deb ham ataladi.
 
 Undan string-ga qo'shtirnoq kiritmoqchi bo'lganimizda ham foydalanishimiz mumkin.
-=======
 So-called "escaped" quotes `\'`, `\"`, <code>\\`</code> are used to insert a quote into the same-quoted string.
->>>>>>> 75bd2a87
 
 Masalan:
 
@@ -145,7 +130,6 @@
 alert( "I'm the Walrus!" ); // I'm the Walrus!
 ```
 
-<<<<<<< HEAD
 E'tibor bering, `\` teskari chiziq JavaScript orqali string-ni to'g'ri o'qish uchun xizmat qiladi va keyin yo'qoladi. Ichki xotiradagi string-da `\` mavjud bo'lmaydi. Yuqoridagi misollardan `alert` da buni aniq ko'rishingiz mumkin.
 
 Agar satr ichida haqiqiy backslash `\`ni ko'rsatishimiz kerak bo'lsa-chi?
@@ -155,9 +139,7 @@
 ```js run
 alert( `The backslash: \\` ); // The backslash: \
 ```
-=======
 Besides these special characters, there's also a special notation for Unicode codes `\u…`, it's rarely used and is covered in the optional chapter about [Unicode](info:unicode).
->>>>>>> 75bd2a87
 
 ## String uzunligi
 
@@ -172,20 +154,14 @@
 ```warn header="`length` is a property"
 Ba'zi boshqa tillardan xabari bor odamlar ba'zan `str.length` o'rniga `str.length()` deb noto'g'ri yozishadi. Bu ishlamaydi.
 
-<<<<<<< HEAD
 Yodda tuting, `str.length` bu funktsiya emas, balki raqamli xossa. Undan keyin qavslar qo'shishning hojati yo'q.
-=======
 Please note that `str.length` is a numeric property, not a function. There is no need to add parenthesis after it. Not `.length()`, but `.length`.
->>>>>>> 75bd2a87
 ```
 
 ## Belgilarga kirish
 
-<<<<<<< HEAD
 `pos` o'rindagi belgini olish uchun to'rburchak `[pos]` qavslardan foydalaning  yoki [str.charAt(pos)](mdn:js/String/charAt) metodini chaqiring. Birinchi belgi nol o'rindan boshlanadi:
-=======
 To get a character at position `pos`, use square brackets `[pos]` or call the method [str.at(pos)](mdn:js/String/at). The first character starts from the zero position:
->>>>>>> 75bd2a87
 
 ```js run
 let str = `Hello`;
@@ -199,17 +175,14 @@
 alert( str.at(-1) );
 ```
 
-<<<<<<< HEAD
 To'rtburchak qavslar belgini olishning zamonaviy usuli hisoblanadi, `charAt` esa asosan tarixiy sabablarga ko'ra mavjud.
 
 Ular o'rtasidagi yagona farq shundaki, agar hech qanday belgi topilmasa, `[]` `undefined`ni, `charAt` esa bo'sh string-ni qaytaradi:
-=======
 As you can see, the `.at(pos)` method has a benefit of allowing negative position. If `pos` is negative, then it's counted from the end of the string.
 
 So `.at(-1)` means the last character, and `.at(-2)` is the one before it, etc.
 
 The square brackets always return `undefined` for negative indexes, for instance:
->>>>>>> 75bd2a87
 
 ```js run
 let str = `Hello`;
@@ -360,7 +333,6 @@
 }
 ```
 
-<<<<<<< HEAD
 #### The bitwise NOT trick
 
 Bu yerda ishlatilgan qadimgi hiylalardan biri bu [bitwise NOT](https://developer.mozilla.org/en-US/docs/Web/JavaScript/Reference/Operators/Bitwise_NOT) `~` operatoridir. U raqamni 32 bitlik butun songa konvertatsiya qiladi (mavjud kasr qismni olib tashlaydi) va keyin o'zining ikkilik ko'rinishidagi barcha bitlarni teskariga o'zgartiradi.
@@ -400,8 +372,6 @@
 
 Ayni vaqtda bunday hiylani faqat eski kodda ko'rishimiz mumkon, chunki zamonaviy JavaScript `.includes` metodini (pastda ko'ramiz) beradi.
 
-=======
->>>>>>> 75bd2a87
 ### includes, startsWith, endsWith
 
 Zamonaviyroq [str.includes(substr, pos)](mdn:js/String/includes) metodi returns `true/false` depending on whether `str` ichida `substr` bor yoki yo'qligiga qarab `true/false`ni qaytaradi.
@@ -460,15 +430,12 @@
     ```
 
 `str.substring(start [, end])`
-<<<<<<< HEAD
 : String-ning `start` va `end` *o'rtasidagi* qismini qaytaradi.
 
     Bu deyarli `slice` bilan bir xil, ammo u `start`ga `end`dan kattaroq bo'lsih imkonini beradi.
-=======
 : Returns the part of the string *between* `start` and `end` (not including `end`).
 
     This is almost the same as `slice`, but it allows `start` to be greater than `end` (in this case it simply swaps `start` and `end` values).
->>>>>>> 75bd2a87
 
     Masalan:
 
@@ -504,37 +471,28 @@
     alert( str.substr(-4, 2) ); // 'gi', from the 4th position get 2 characters
     ```
 
-<<<<<<< HEAD
 Keling, chalkashmaslik uchun ushbu matodlarni takrorlaymiz:
-=======
     This method resides in the [Annex B](https://tc39.es/ecma262/#sec-string.prototype.substr) of the language specification. It means that only browser-hosted Javascript engines should support it, and it's not recommended to use it. In practice, it's supported everywhere.
 
 Let's recap these methods to avoid any confusion:
->>>>>>> 75bd2a87
 
 | metod | tanlaydi... | manfiylar |
 |--------|-----------|-----------|
-<<<<<<< HEAD
 | `slice(start, end)` | `start` dan `end` gacha (`end` kirmaydi) | mafiylarga ruxsat beradi |
 | `substring(start, end)` | `start` va `end` o'rtasi | manfiy qiymatlar `0`ni anglatadi |
 | `substr(start, length)` | `start` dan boshlab `length` ta belgi | manfiy `start`ga ruxsat beradi |
-=======
 | `slice(start, end)` | from `start` to `end` (not including `end`) | allows negatives |
 | `substring(start, end)` | between `start` and `end` (not including `end`)| negative values mean `0` |
 | `substr(start, length)` | from `start` get `length` characters | allows negative `start` |
->>>>>>> 75bd2a87
 
 ```smart header="Which one to choose?"
 
-<<<<<<< HEAD
 Ularning barchasi vazifani bajarishi mumkin. Rasman `substr` kichik kamchiliklarga ega: u asosiy JavaScript spetsifikatsiyasida emas, balki Annex B da tasvirlangan, bu asosan tarixiy sabablarga ko'ra mavjud bo'lgan faqat brauzer funksiyalarini qamrab oladi. Shunday qilib, brauzer bo'lmagan muhitlar uni qo'llab-quvvatlamasligi mumkin. Ammo amalda u hamma joyda ishlaydi.
 
 Qolgan ikkita variantdan `slice` biroz moslashuvchan, u manfiy argumentlarga ruxsat beradi va yozishni qisqartiradi. Shunday qilib, ushbu uchta metoddan faqat `slice` ni eslab qolish kifoya.
-=======
 Of the other two variants, `slice` is a little bit more flexible, it allows negative arguments and shorter to write.
 
 So, for practical use it's enough to remember only `slice`.
->>>>>>> 75bd2a87
 ```
 
 ## String-larni taqqoslash
@@ -557,21 +515,18 @@
 
     Agar biz ushbu mamlakat nomlarini tartiblasak, bu g'alati natijalarga olib kelishi mumkin. Odatda odamlar `Zealand` ro'yxatda `Österreich` dan keyin kelishini kutishadi.
 
-<<<<<<< HEAD
 Nima sodir bo'lishini tushunish uchun, keling, JavaScriptda string-larning ichki ko'rinishini ko'rib chiqamiz.
 
 Barcha stringlar [UTF-16](https://en.wikipedia.org/wiki/UTF-16) orqali kodlangan. Ya'ni: Har bir belgi tegishli raqamli kodga ega. Koddan belgini olish va qaytarishning maxsus metodlari mavjud.
 
 `str.codePointAt(pos)`
 : `pos` o'rindagi belgi kodini qaytaradi:
-=======
 To understand what happens, we should be aware that strings in Javascript are encoded using [UTF-16](https://en.wikipedia.org/wiki/UTF-16). That is: each character has a corresponding numeric code.
 
 There are special methods that allow to get the character for the code and back:
 
 `str.codePointAt(pos)`
 : Returns a decimal number representing the code for the character at position `pos`:
->>>>>>> 75bd2a87
 
     ```js run
     // different case letters have different codes
@@ -585,7 +540,6 @@
 
     ```js run
     alert( String.fromCodePoint(90) ); // Z
-<<<<<<< HEAD
     ```
 
     Unicode belgilarni kodlari boʻyicha `\u` va undan keyin keluvchi o'n oltilik kod yordamida qoʻshishimiz mumkin:
@@ -593,9 +547,7 @@
     ```js run
     // 90 is 5a in hexadecimal system
     alert( '\u005a' ); // Z
-=======
     alert( String.fromCodePoint(0x5a) ); // Z (we can also use a hex value as an argument)
->>>>>>> 75bd2a87
     ```
 
 Endi `65..220` (lotin alifbosi va biroz qo'shimcha) kodlari bo'lgan belgilarni ularning string-ini yasash orqali ko'rib chiqamiz:
@@ -627,11 +579,8 @@
 
 Shuning uchun, brauzer taqqoslash uchun tilni bilishi lozim.
 
-<<<<<<< HEAD
 Yaxshiyamki, barcha zamonaviy brauzerlar (IE10- qo'shimcha kutubxona [Intl.js](https://github.com/andyearnshaw/Intl.js/) ni talab qiladi) xalqarolashtirish standarti [ECMA-402](http://www.ecma-international.org/ecma-402/1.0/ECMA-402.pdf) ni qo'llab-quvvatlaydi.
-=======
 Luckily, modern browsers support the internationalization standard [ECMA-402](https://www.ecma-international.org/publications-and-standards/standards/ecma-402/).
->>>>>>> 75bd2a87
 
 U turli tillardagi string-larni ularning qoidalariga rioya qilgan holda solishtirishning maxsus metodini taqdim etadi.
 
@@ -648,7 +597,6 @@
 ```
 Bu usul [documentation](mdn:js/String/localeCompare)da koʻrsatilgan ikkita qoʻshimcha argumentga ega boʻlib, bu unga tilni aniqlash imkonini beradi (odatda muhitdan olingan bo'lib, harflar tartibi tilga bogʻliq bo'ladi) va  harf sezgirligi yoki `"a"` va `"á"` ga bir xil sifatida qarash kabi qoʻshimcha qoidalarni oʻrnatishga imkon beradi.
 
-<<<<<<< HEAD
 ## Ichki qismlar, Unicode
 
 ```warn header="Advanced knowledge"
@@ -767,7 +715,6 @@
 - String-ni katta/kichik qilish uchun `toLowerCase/toUpperCase` dan foydalaning.
 - Substring-ni qidirish uchun `indexOf`dan yoki oddiy tekshiruvlar uchun `includes/startsWith/endsWith`dan foydalaning.
 - String-larni tilga ko'ra taqqoslash uchun `localeCompare` dan foydalaning, ask holda ular belgi-ma belgi solishtiriladi.
-=======
 This method actually has two additional arguments specified in [the documentation](mdn:js/String/localeCompare), which allows it to specify the language (by default taken from the environment, letter order depends on the language) and setup additional rules like case sensitivity or should `"a"` and `"á"` be treated as the same etc.
 
 ## Summary
@@ -779,7 +726,6 @@
 - To lowercase/uppercase a string, use: `toLowerCase/toUpperCase`.
 - To look for a substring, use: `indexOf`, or `includes/startsWith/endsWith` for simple checks.
 - To compare strings according to the language, use: `localeCompare`, otherwise they are compared by character codes.
->>>>>>> 75bd2a87
 
 String-larda boshqa bir nechta foydali metodlar mavjud:
 
@@ -787,10 +733,7 @@
 - `str.repeat(n)` -- string-ni `n` marta qaytaradi.
 - ...va boshqalarini [manual](mdn:js/String)da topasiz.
 
-<<<<<<< HEAD
 String-larning yana regular expression-lar bilan qidirish/o'rnini almashtirish ni amalga oshirish uchun ham metodlari mavjud. Bu katta mavzu, shuning uchun uni darslikling alohida <info:regular-expressions> bo'limida ko'rib chiqamiz.
-=======
 Strings also have methods for doing search/replace with regular expressions. But that's big topic, so it's explained in a separate tutorial section <info:regular-expressions>.
 
-Also, as of now it's important to know that strings are based on Unicode encoding, and hence there're issues with comparisons. There's more about Unicode in the chapter <info:unicode>.
->>>>>>> 75bd2a87
+Also, as of now it's important to know that strings are based on Unicode encoding, and hence there're issues with comparisons. There's more about Unicode in the chapter <info:unicode>.