--- conflicted
+++ resolved
@@ -85,15 +85,10 @@
 |`\'`, `\"`|Quotes|
 |`\\`|Backslash|
 |`\t`|Tab|
-<<<<<<< HEAD
-|`\uNNNN`|A unicode symbol with the hex code `NNNN`, for instance `\u00A9` -- is a unicode for the copyright symbol `©`. It must be exactly 4 hex digits. |
-|`\u{NNNNNNNN}`|Some rare characters are encoded with two unicode symbols, taking 4 bytes. This long unicode requires braces around it.|
-=======
 |`\b`, `\f`,`\v` | Backspace, Form Feed, Vertical Tab -- kept for compatibility, not used nowadays. |
 |`\xXX`|Unicode character with the given hexadimal unicode `XX`, e.g. `'\x7A'` is the same as `'z'`.|
 |`\uXXXX`|A unicode symbol with the hex code `XXXX` in UTF-16 encoding, for instance `\u00A9` -- is a unicode for the copyright symbol `©`. It must be exactly 4 hex digits. |
-|`\u{X…XXXXXX}` (1 to 6 hex characters)|A unicode symbol with the given UTF-32 encoding. Some rare characters are encoded with two unicode symbols, taking up to 4 bytes. This way we can insert long codes. |
->>>>>>> da233872
+|`\u{X…XXXXXX}` (1 to 6 hex characters)|A unicode symbol with the given UTF-32 encoding. Some rare characters are encoded with two unicode symbols, taking 4 bytes. This way we can insert long codes. |
 
 Examples with unicode:
 
