# Number-lar

Zamonaviy JavaScript-da number-larning ikki turi mavjud:

<<<<<<< HEAD
JavaScript-dagi oddiy raqamlar 64-bit formatda [IEEE-754](https://en.wikipedia.org/wiki/IEEE_754-2008_revision) saqlanadi, shuningdek, "ikkita aniqlikdagi kasr sonlar" sifatida ham tanilgan. Bular biz ko'pincha ishlatadigan raqamlar va ushbu bobda ular haqida gaplashamiz.

2. BigInt sonlar - katta o'lchamli butun sonlarni ifodalash uchun. Ba'zan ular kerak bo'ladi, chunki oddiy son <code>2<sup>53</sup></code>dan yuqori yoki <code>-2<sup>53</sup></code>dan past bo'la olmaydi. BigInt-lar bir nechta maxsus sohalarda qo'llanilganligi sababli, biz ular haqida maxsus <info:bigint> bobida o'rganamiz.
=======
1. Regular numbers in JavaScript are stored in 64-bit format [IEEE-754](https://en.wikipedia.org/wiki/IEEE_754), also known as "double precision floating point numbers". These are numbers that we're using most of the time, and we'll talk about them in this chapter.

2. BigInt numbers represent integers of arbitrary length. They are sometimes needed because a regular integer number can't safely exceed <code>(2<sup>53</sup>-1)</code> or be less than <code>-(2<sup>53</sup>-1)</code>, as we mentioned earlier in the chapter <info:types>. As bigints are used in few special areas, we devote them a special chapter <info:bigint>.
>>>>>>> 75bd2a87

Shunday qilib, biz bu yerda oddiy raqamlar haqida gaplashamiz. Keling, ular haqidagi bilimlarimizni kengaytiraylik.

## Number yozishning boshqa usullari

Tasavvur qiling, 1 milliardni yozishimiz kerak. Buning aniq yo'li:

```js
let billion = 1000000000;
```

Biz yana pastki chiziqchadan `_` ajratuvchi sifatida foydalanishimiz mumkin:

```js
let billion = 1_000_000_000;
```

<<<<<<< HEAD
Bu erda pastki chiziq `_` "sytactic sugar" rolini o'ynaydi, bu raqamning o'qilishini yanada osonlashtiradi. JavaScript engini raqamlar orasidagi `_` ga e'tibor bermaydi, shuning uchun u yuqoridagi kabi bir milliardga teng bo'ladi.
=======
Here the underscore `_` plays the role of the "[syntactic sugar](https://en.wikipedia.org/wiki/Syntactic_sugar)", it makes the number more readable. The JavaScript engine simply ignores `_` between digits, so it's exactly the same one billion as above.
>>>>>>> 75bd2a87

Shunga qaramasdan, biz hayotda nollarning uzun ketma-ketligini yozishdan qochishga harakat qilamiz. Chunki buning uchun juda dangasamiz. Biz milliard uchun `"1bn"` yoki 7 milliard 300 million uchun `"7.3bn"` yozishga harakat qilamiz. Ko'pchilik katta raqamlar uchun ham xuddi shunday.

JavaScript-da biz raqamga `"e"` harfini qo'shish va nol sonini belgilash orqali uni qisqartirishimiz mumkin:

```js run
let billion = 1e9;  // 1 billion, literally: 1 and 9 zeroes

alert( 7.3e9 );  // 7.3 billions (same as 7300000000 or 7_300_000_000)
```

Boshqacha qilib aytganda, `e` sonni `1` bilan berilgan nollar soniga ko'paytiradi.

```js
1e3 === 1 * 1000; // e3 means *1000
1.23e6 === 1.23 * 1000000; // e6 means *1000000
```

Endi juda kichik bir narsa yozib ko'ramiz. Aytaylik, 1 mikrosoniya (soniyaning milliondan biri):

```js
let mсs = 0.000001;
```

<<<<<<< HEAD
Xuddi avvalgidek, `"e"` dan foydalanish yordam berishi mumkin. Agar nollarni yozishdan qochmoqchi bo'lsak, xuddi shunday deyishimiz mumkin:
=======
Just like before, using `"e"` can help. If we'd like to avoid writing the zeroes explicitly, we could write the same as:
>>>>>>> 75bd2a87

```js
let mcs = 1e-6; // five zeroes to the left from 1
```

Agar `0.000001`dagi nollar sonini sanasak, ular 6 ta. Demak, bu tabiiy `1e-6` bo'ladi.

Boshqacha qilib aytganda, `"e"` dan keyingi manfiy son 1 bilan berilgan nollar soniga bo'lishni anglatadi:

```js
// -3 divides by 1 with 3 zeroes
1e-3 === 1 / 1000; // 0.001

// -6 divides by 1 with 6 zeroes
1.23e-6 === 1.23 / 1000000; // 0.00000123

// an example with a bigger number
1234e-2 === 1234 / 100; // 12.34, decimal point moves 2 times
```

### Hex, binary va octal numbers

[Hexadecimal](https://en.wikipedia.org/wiki/Hexadecimal) raqamlardan JavaScript-da ranglarni ifodalash, belgilarni kodlash va boshqa ko'p narsalar uchun keng qo'llaniladi. Demak, tabiiyki, ularni yozishning qisqaroq usuli mavjud: `0x` va keyin raqam.

Masalan:

```js run
alert( 0xff ); // 255
alert( 0xFF ); // 255 (the same, case doesn't matter)
```

Binary(ikkilik) va octal(sakkizlik) sanoq sistemalaridan kamdan-kam hollarda qo'llaniladi, lekin `0b` va `0o` prefikslari yordamida ham qo'llab-quvvatlanadi:

```js run
let a = 0b11111111; // binary form of 255
let b = 0o377; // octal form of 255

alert( a == b ); // true, the same number 255 at both sides
```

Bunday qo'llab quvvatlashga qodir faqat 3 ta sanoq sistemalari mavjud. Boshqa sanoq sistemalari uchun biz `parseInt` funksiyasidan foydalanishimiz kerak (uni keyinroq ushbu bobda ko'rib chiqamiz).

## toString(base)

`num.toString(base)` metodi `num` ning berilgan `base` ga teng sanoq sistemasidagi satrli ko'rinishini qaytaradi.

Masalan:
```js run
let num = 255;

alert( num.toString(16) );  // ff
alert( num.toString(2) );   // 11111111
```

`base` `2` dan `36` gacha o'zgarishi mumkin. Doimiyda esa u `10`ga teng.

Common use cases for this are:

- **base=16** hex (oltilik) ranglar, belgilarni kodlash va hokazolar uchun ishlatilinadi, raqamlar `0..9` yoki `A..F` ko'rinishida bo'lishi mumkin.
- **base=2** asosan bitwise amallarni debug qilish uchun ishlatilinadi, raqamlar `0` yoki `1` ko'rinishida bo'lishi mumkin.
- **base=36** eng kattasi, raqamlar `0..9` yoki `A..Z` ko'rinishda bo'lishi mumkin. Sonni aks ettirish uchun to'liq lotin alifbosidan foydalaniladi. `36`ning kulgili, ammo foydali ishlatilinish holati - bu biz uzun raqamli identifikatorni qisqaroq narsaga aylantirishimiz kerak bo'lganda, masalan, qisqa url qilish uchun. Uni oddiygina `36` asosli sanoq sistemada ifodalash mumkin:

    ```js run
    alert( 123456..toString(36) ); // 2n9c
    ```

```warn header="Two dots to call a method"
Shuni yodda tutingki, `123456..toString(36)` dagi ikkita nuqta bu xato emas. Agar metodni sonda to'g'ridan to'gri chaqirmoqchi bo'lsak, xuddi yuqoridagi misoldagi `toString` kabi, u holda undan keyin ikkita nuqta `..` qo'yishimiz kerak.

Agar yakka nuqta qo'yganimizda: `123456.toString(36)`, u holda xatolik bo'lgan bo'lardi, chunki JavaScript sintaksisi birinchi nuqtadan keyingi qismni kasr deb hisoblaydi. Agar yana bitta nuqta qo'yadigan bo'lsak, unda JavaScript kasr qismni bo'sh deb biladi va shunda metodga o'tadi.

Yana `(123456).toString(36)` deb yozish ham mumkin.

```

## Yaxlitlash

Sonlar bilan ishlayotganda eng ko'p qo'llanilinadigan amallardan biri bu yaxlitlashdir.

Yaxlitlash uchun bir nechta ichki o'rnatilgan funktsiyalar mavjud:

`Math.floor`
: Pastga qarab yaxlitlaydi: `3.1` => `3` bo'ladi, va `-1.1` => `-2` bo'ladi.

`Math.ceil`
: Yuqoriga qarab yaxlitlaydi: `3.1` => `4` bo'ladi, va `-1.1` => `-1` bo'ladi.

`Math.round`
: Eng yaqin butunga qarab yaxlitlaydi: `3.1` => `3` bo'ladi, `3.6` => `4` bo'ladi, o'rtadagilar esa: `3.5` ham yuqoriga `4`ga yaxlitlanadi.

`Math.trunc` (Internet Explorer tomonidan qo'llab-quvvatlanmaydi)
: Kasrdan keyin hamma narsani yaxlitlashsiz olib tashlaydi: `3.1` => `3` bo'ladi, `-1.1` => `-1` bo'ladi.

Quyida ular orasidagi farqlarni umumlashtirish uchun jadval:

|   | `Math.floor` | `Math.ceil` | `Math.round` | `Math.trunc` |
|---|---------|--------|---------|---------|
|`3.1`|  `3`    |   `4`  |    `3`  |   `3`   |
|`3.6`|  `3`    |   `4`  |    `4`  |   `3`   |
|`-1.1`|  `-2`    |   `-1`  |    `-1`  |   `-1`   |
|`-1.6`|  `-2`    |   `-1`  |    `-2`  |   `-1`   |


Bu funktsiyalar sonning o'nlik qismi bilan ishlashning barcha mumkin bo'lgan usullarini qamrab oladi. Ammo o'nli kasrdan keyin raqamni `n-chi` raqamga yaxlitlashni istasak nima bo'ladi?

Masalan, bizda `1.2345` bor va faqatgina `1.23`ni olgan xolda uni 2 ta raqamga yaxlitlashni xohlaymiz.

Buni amalga oshirishning ikki usuli mavjud:

1. Ko'paytirish-va-bo'lish.

<<<<<<< HEAD
    Masalan, sonni kasrdan keyingi 2chi raqamgacha yaxlitlagani, sonni `100`ga (yoki 10 ning kattaroq darajasiga) ko'paytirishimiz, yaxlitlash funktsiyasini chaqirishimiz va keyin uni qaytarib bo'lishimiz mumkin.
=======
    For example, to round the number to the 2nd digit after the decimal, we can multiply the number by `100`, call the rounding function and then divide it back.
>>>>>>> 75bd2a87
    ```js run
    let num = 1.23456;

    alert( Math.round(num * 100) / 100 ); // 1.23456 -> 123.456 -> 123 -> 1.23
    ```

2. [toFixed(n)](https://developer.mozilla.org/en-US/docs/Web/JavaScript/Reference/Global_Objects/Number/toFixed) metodi sonni nuqtadan keyingi `n` raqamgacha yaxlitlaydi va natijaning string ko'rinishini qaytaradi.

    ```js run
    let num = 12.34;
    alert( num.toFixed(1) ); // "12.3"
    ```

    Bu eng yaqindagi qiymat tomon yuqoriga yoki pastga qarab yaxlitlaydi, xuddi `Math.round`ga o'xshab:

    ```js run
    let num = 12.36;
    alert( num.toFixed(1) ); // "12.4"
    ```

<<<<<<< HEAD
    Yodda tuting, `toFixed`ning natijasi string-ga teng. Agar kasr qism kerakligidan kichikroq bo'lsa, u holda oxiriga nollar qo'shiladi:
=======
    Please note that the result of `toFixed` is a string. If the decimal part is shorter than required, zeroes are appended to the end:
>>>>>>> 75bd2a87

    ```js run
    let num = 12.34;
    alert( num.toFixed(5) ); // "12.34000", added zeroes to make exactly 5 digits
    ```

<<<<<<< HEAD
    Biz uni unary plyus yoki`Number()` chaqiruvi yordamida songa aylantirishimiz mumkin: `+num.toFixed(5)`.
=======
    We can convert it to a number using the unary plus or a `Number()` call, e.g write `+num.toFixed(5)`.
>>>>>>> 75bd2a87

## Noto'g'ri hisob-kitoblar

<<<<<<< HEAD
Ichki tomondan, raqam 64 bitli [IEEE-754](https://en.wikipedia.org/wiki/IEEE_754-2008_revision) formatda taqdim etiladi, shuning uchun raqamni saqlash uchun aniq 64 ta bit mavjud: ulardan 52 tasi raqamlarni saqlash uchun ishlatiladi, 11 tasi kasr o'rnini saqlaydi (butun sonlar uchun ular nolga teng), va 1 ta bit belgi uchun.

Agar son juda katta bo'lsa, u 64-bitlik xotiraga sig'maydi va u katta ehtimol bilan cheksizlikni beradi: 
=======
Internally, a number is represented in 64-bit format [IEEE-754](https://en.wikipedia.org/wiki/IEEE_754), so there are exactly 64 bits to store a number: 52 of them are used to store the digits, 11 of them store the position of the decimal point, and 1 bit is for the sign.

If a number is really huge, it may overflow the 64-bit storage and become a special numeric value `Infinity`:
>>>>>>> 75bd2a87

```js run
alert( 1e500 ); // Infinity
```

Aniqlikni yo'qotish unchalik ravshan bo'lmasligi mumkin, lekin tez-tez sodir bo'ladi.

<<<<<<< HEAD
Ushbu (noto'g'ri!) testni ko'ring:
=======
Consider this (falsy!) equality test:
>>>>>>> 75bd2a87

```js run
alert( 0.1 + 0.2 == 0.3 ); // *!*false*/!*
```

To'g'ri, `0.1` va `0.2` ning yig'indisi `0.3` yoki emasligini tekshirganimizda, `false` ni olamiz.

G'alati! Agar `0.3` bo'lmasa unda nima?

```js run
alert( 0.1 + 0.2 ); // 0.30000000000000004
```

<<<<<<< HEAD
Buning noto'g'ri taqqoslashdan ko'ra ko'proq oqibatlari bo'lishi mumkin. Tasavvur qiling siz elektron xarid qilish saytini yaratyapsiz va tashrif buyuruvchi savatiga `$0.10` va `$0.20` lik tovarlarni qo'yadi. Buyurtma jami `$0.30000000000000004` bo'ladi. Bu albatta hammani hayratlantiradi.
=======
Ouch! Imagine you're making an e-shopping site and the visitor puts `$0.10` and `$0.20` goods into their cart. The order total will be `$0.30000000000000004`. That would surprise anyone.
>>>>>>> 75bd2a87

Ammo nega bunday bo'ladi?

Son xotirada binar (ikkilik) shaklda, ya'ni birlar va nollar - bitlar ketma-ketligida saqlanadi. Lekin o'nlik sanoq sistemasida oddiy koʻrinadigan `0.1`, `0.2` kabi kasrlar aslida o'zining binar koʻrinishida tugamaydigan kasrlardir.

<<<<<<< HEAD
Boshqacha qilib aytganda, `0.1` o'zi nima? U bir bo'lingan o'n `1/10`, ya'ni o'ndan bir. O'nlik sanoq sistemasida bunday sonlar osongina ifodalanadi. Uni uchdan birga solishtirsak: `1/3`. U cheksiz kasr `0.33333(3)`ga aylanadi.
=======
What is `0.1`? It is one divided by ten `1/10`, one-tenth. In decimal numeral system such numbers are easily representable. Compare it to one-third: `1/3`. It becomes an endless fraction `0.33333(3)`.
>>>>>>> 75bd2a87

Demak, `10` darajalariga bo'luv o'nlik sistemada yaxshi ishlashi kafolatlangan, lekin `3`ga bo'luv bunday emas. Ayni sababga ko'ra, ikkilik sanoq sistemasida, `2`ning darajalariga bo'luvlar ishlashi kafolatlanadi, ammo `1/10` cheksiz ikkilik kasrga aylanadi.

Ikkilik sistemada *aniq 0.1* yoki *aniq 0.2* ni saqlashning hech qanday yo'li mavjud emas, xuddi uchdan birni o'nlik kasr sifatida saqlashning ilojisi bo'lmagani kabi.

IEEE-754 raqamli formati buni imkon qadar yaqin raqamga yaxlitlash orqali hal qiladi. Ushbu yaxlitlash qoidalari odatda "kichik aniqlik yo'qolishi" ni ko'rishga imkon bermaydi, lekin u mavjud bo'ladi.

Buni amalda ko‘rishimiz mumkin:
```js run
alert( 0.1.toFixed(20) ); // 0.10000000000000000555
```

Ikkita raqamni jamlaganimizda, ularning "aniqlik yo'qotishlari" oshib boradi.

Shuning uchun `0.1 + 0.2` aynan `0.3` emas.

```smart header="Faqat JavaScript emas"
Xuddi shu muammo boshqa ko'plab dasturlash tillarida ham mavjud.

PHP, Java, C, Perl, Ruby bir xil natijani beradi, chunki ular ham bir xil raqamli formatga asoslangandir.
```

Muammoni hal qila olamizmi? Albatta, buning eng ishonchli usuli bu natijani [toFixed(n)](https://developer.mozilla.org/en-US/docs/Web/JavaScript/Reference/Global_Objects/Number/toFixed) metodi yordamida yaxlitlashdir:

```js run
let sum = 0.1 + 0.2;
alert( sum.toFixed(2) ); // "0.30"
```

Yodda tuting, `toFixed` doim string qaytaradi. Bu kasr qismda 2 ta raqam bor ekanligini ta'minlaydi. Bu ayniqsa elektron xarid qilayotganda va `$0.30`ni ko'rsatish kerak bo'lganda juda qulay. Boshqa hollarda, uni number-ga aylantirish uchun unar plyusdan foydalanishimiz mumkin:

```js run
let sum = 0.1 + 0.2;
alert( +sum.toFixed(2) ); // 0.3
```

Biz yana sonlarni butunga aylantirish uchun ularni vaqtinchalik 100 (yoki kattaroq son)ga ko'paytirshimiz, amallarni bajarishimiz va qayta bo'lishimiz ham mumkin. Bunda, butun sonlar bilan amallar bajarayotganimiz uchun, xatolik qaysidir ma'noda kamayadi, lekin biz uni bo'lishdan olamiz:

```js run
alert( (0.1 * 10 + 0.2 * 10) / 10 ); // 0.3
alert( (0.28 * 100 + 0.14 * 100) / 100); // 0.4200000000000001
```

Shunday qilib, ko'paytiruv/bo'luv usuli xatoni kamaytiradi, lekin uni butunlay olib tashlamaydi.

Ba'zan biz kasrlardan qochishga harakat qilishimiz mumkin. Agar do'kon bilan ishlayotgan bo'lsak, unda narxlarni dollor o'rniga sentda saqlashimiz mumkin. Lekin agar 30% chegirma qo'ysakchi? Amalda, butunlay kasrlardan qochishning ilojisi yo'q. Shunchaki kerak bo'lganida "dumlar"ni kesish uchun ularni yaxlitlang.

````smart header="The funny thing"
Buni bajarib ko'ring:

```js run
// Hello! I'm a self-increasing number!
alert( 9999999999999999 ); // shows 10000000000000000
```

Bu ham bir xil muammoga ega: aniqlik yo'qolishi. Son uchun 64 ta bit mavjud, ularning 52 tasi raqamlarni saqlash uchun ishlatilinishi mumkin, ammo bu yetarli emas. Shuning uchun, eng kam ahamiyatli raqamlar yo'qoladi.

JavaScript bunday holatlarda xatolik keltirib chiqarmaydi. U sonni kerakli formatga joylash uchun qo'lidan kelganini qiladi, ammo afsuski, bunday format yetarlicha katta bo'lmaydi.
````

```smart header="Two zeroes"
Raqamlarning ichki ko'rinishining yana bir kulgili natijasi bu unda ikkita nolning mavjudligidir: `0` va `-0`.

Buning sababi, belgi bitta bit bilan ifodalanadi, shuning uchun uni har qanday raqam uchun, shu jumladan nol uchun o'rnatish yoki o'rnatmaslik mumkin.

Aksariyat hollarda farq sezilmaydi, chunki operatorlar ularga bir xil munosabatda bo'lishga mos keladi.
```

## Testlar: isFinite va isNaN

Ushbu ikkita maxsus raqamli qiymatlarni eslaysizmi?

- `Infinity` (va `-Infinity`) bu har qanday narsadan kattaroq (kamroq) bo'lgan maxsus raqamli qiymat.
- `NaN` xatoni ifodalaydi.

Ular `number` turiga qarashli, lekin "odatiy" raqamlar emas, shuning uchun ularni tekshirish uchun maxsus funktsiyalar mavjud:


- `isNaN(value)` o'z argumentini raqamga aylantiradi va keyin uning `NaN` ekanligini tekshiradi:

    ```js run
    alert( isNaN(NaN) ); // true
    alert( isNaN("str") ); // true
    ```

<<<<<<< HEAD
    Lekin bizga bu funktsiya kerakmi? Shunchaki `=== NaN` taqqoslashdan foydalanib qo'ya olmaymizmi? Kechirasiz, lekin javobi yo'q. `NaN` qiymatini noyob jihati shundaki u hech narsaga teng emas, shu jumladan o'ziga ham:
=======
    But do we need this function? Can't we just use the comparison `=== NaN`? Unfortunately not. The value `NaN` is unique in that it does not equal anything, including itself:
>>>>>>> 75bd2a87

    ```js run
    alert( NaN === NaN ); // false
    ```

- `isFinite(value)` o'z argumentini raqamga aylantiradi va agar u `NaN/Infinity/ -Infinity` emas balki odatiy raqam bo'lsa, `true` ni qaytaradi:

    ```js run
    alert( isFinite("15") ); // true
    alert( isFinite("str") ); // false, because a special value: NaN
    alert( isFinite(Infinity) ); // false, because a special value: Infinity
    ```

Ba'zan `isFinite` dan string-ning qiymati odatiy raqam yoki emasligini tasdiqlash uchun foydalaniladi:


```js run
let num = +prompt("Enter a number", '');

// will be true unless you enter Infinity, -Infinity or not a number
alert( isFinite(num) );
```

Yodda tuting, boʻsh yoki faqat boʻsh joy boʻlgan string barcha raqamli funksiyalarda, jumladan `isFinite`da `0` sifatida qabul qilinadi.

````smart header="`Number.isNaN` and `Number.isFinite`"
[Number.isNaN](https://developer.mozilla.org/en-US/docs/Web/JavaScript/Reference/Global_Objects/Number/isNaN) and [Number.isFinite](https://developer.mozilla.org/en-US/docs/Web/JavaScript/Reference/Global_Objects/Number/isFinite) methods are the more "strict" versions of `isNaN` and `isFinite` functions. They do not autoconvert their argument into a number, but check if it belongs to the `number` type instead.

- `Number.isNaN(value)` returns `true` if the argument belongs to the `number` type and it is `NaN`. In any other case it returns `false`.

    ```js run
    alert( Number.isNaN(NaN) ); // true
    alert( Number.isNaN("str" / 2) ); // true

    // Note the difference:
    alert( Number.isNaN("str") ); // false, because "str" belongs to the string type, not the number type
    alert( isNaN("str") ); // true, because isNaN converts string "str" into a number and gets NaN as a result of this conversion
    ```

- `Number.isFinite(value)` returns `true` if the argument belongs to the `number` type and it is not `NaN/Infinity/-Infinity`. In any other case it returns `false`.

<<<<<<< HEAD
`===` kabi qiymatlarni taqqoslaydigan maxsus ichki o'rnatilgan [`Object.is`](mdn:js/Object/is) metodi mavjud, ammo u ikki tomonlama holatlar uchun ishonchliroqdir:

1. U `NaN` bilan ishlaydi: `Object.is(NaN, NaN) === true`, bu yaxshi narsa.
2. `0` va `-0` qiymatlari turlicha: `Object.is(0, -0) === false`, texnik jihatdan bu to'g'ri, chunki ichki tomondan raqam boshqa barcha bitlar nol bo'lsa ham farqli bo'lishi mumkin bo'lgan ishora bitiga ega.
=======
    ```js run
    alert( Number.isFinite(123) ); // true
    alert( Number.isFinite(Infinity) ); // false
    alert( Number.isFinite(2 / 0) ); // false

    // Note the difference:
    alert( Number.isFinite("123") ); // false, because "123" belongs to the string type, not the number type
    alert( isFinite("123") ); // true, because isFinite converts string "123" into a number 123
    ```

In a way, `Number.isNaN` and `Number.isFinite` are simpler and more straightforward than `isNaN` and `isFinite` functions. In practice though, `isNaN` and `isFinite` are mostly used, as they're shorter to write.
````

```smart header="Comparison with `Object.is`"
There is a special built-in method `Object.is` that compares values like `===`, but is more reliable for two edge cases:

1. It works with `NaN`: `Object.is(NaN, NaN) === true`, that's a good thing.
2. Values `0` and `-0` are different: `Object.is(0, -0) === false`, technically that's correct, because internally the number has a sign bit that may be different even if all other bits are zeroes.
>>>>>>> 75bd2a87

Boshqa barcha holatlarda, `Object.is(a, b)` `a === b` bilan bir xil.

<<<<<<< HEAD
Ushbu taqqoslash usulidan JavaScript spesifikatsiyasida tez-tez foydalaniladi. Ichki algoritm ikki qiymatning aynan o'xshash ekanligini taqqoslashi kerak bo'lganida u `Object.is` (ichki tomondan [SameValue](https://tc39.github.io/ecma262/#sec-samevalue) deb nomlangan) metoddan foydalanadi.
=======
We mention `Object.is` here, because it's often used in JavaScript specification. When an internal algorithm needs to compare two values for being exactly the same, it uses `Object.is` (internally called [SameValue](https://tc39.github.io/ecma262/#sec-samevalue)).
>>>>>>> 75bd2a87
```


## parseInt va parseFloat

`+` plyus yoki `Number()` yordamidagi raqamli konvertatsiyalar qat'iydir. Agar qiymat aniq raqam bo'lmasa, u ishlamaydi:

```js run
alert( +"100px" ); // NaN
```

Yagona istisno bu string-ning boshida yoki oxiridagi bo'shliqlardir, chunki ular e'tiborga olinmaydi.

Lekin real hayotda biz ko'pincha CSS-da `"100px"` yoki `"12pt"` kabi birliklarda qiymatlarga egamiz. Shuningdek, ko'pgina mamlakatlarda pul birligi belgisi summadan keyin keladi, shuning uchun bizda `19€` bor va undan raqamli qiymat chiqarmoqchimiz.

`parseInt` va `parseFloat` aynan shuning uchundir.

Ular string-dan raqamni o'qiy olmaguncha "o'qiydilar". Xato bo'lganida, to'plangan raqam qaytariladi. `parseInt` funksiyasi butun sonni qaytaradi, `parseFloat` esa kasr sonni qaytaradi:

```js run
alert( parseInt('100px') ); // 100
alert( parseFloat('12.5em') ); // 12.5

alert( parseInt('12.3') ); // 12, only the integer part is returned
alert( parseFloat('12.3.4') ); // 12.3, the second point stops the reading
```

`parseInt/parseFloat` metodlari `NaN` ni qaytaruvchi vaziyatlar mavjud. Bu hech qanday raqam o'qilmaganida sodir bo'ladi:

```js run
alert( parseInt('a123') ); // NaN, the first symbol stops the process
```

````smart header="The second argument of `parseInt(str, radix)`"
`parseInt()` funktsiyasi ixtiyoriy ikkinchi argumentga ega. U sanoq sistemasining asosini belgilaydi, shuning uchun `parseInt`, o'n oltilik, ikkilik raqamlar va boshqalar string-larni ham parse qila oladi:

```js run
alert( parseInt('0xff', 16) ); // 255
alert( parseInt('ff', 16) ); // 255, without 0x also works

alert( parseInt('2n9c', 36) ); // 123456
```
````

## Boshqa matematik funktsiyalar

JavaScript ichki o'rnatilgan [Math](https://developer.mozilla.org/en/docs/Web/JavaScript/Reference/Global_Objects/Math) object-iga ega bo'lib, unda matematik funktsiyalar va konstantalarning kichik kutubxonasi mavjud.

Ba'zi misollar:

`Math.random()`
: 0 dan 1 gacha bo'lgan tasodifiy raqamni qaytaradi (shu jumladan 1 ni).

    ```js run
    alert( Math.random() ); // 0.1234567894322
    alert( Math.random() ); // 0.5435252343232
    alert( Math.random() ); // ... (istalgan tasodifiy raqamlar)
    ```

<<<<<<< HEAD
`Math.max(a, b, c...)` / `Math.min(a, b, c...)`
: Argumentlarning ixtiyoriy sonidan eng kattasini/kichigini qaytaradi.
=======
`Math.max(a, b, c...)` and `Math.min(a, b, c...)`
: Returns the greatest and smallest from the arbitrary number of arguments.
>>>>>>> 75bd2a87

    ```js run
    alert( Math.max(3, 5, -10, 0, 1) ); // 5
    alert( Math.min(1, 2) ); // 1
    ```

`Math.pow(n, power)`
: Berilgan darajaga ko'tarilgan `n` ni qaytaradi.

    ```js run
    alert( Math.pow(2, 10) ); // 2 in power 10 = 1024
    ```

There are more functions and constants in `Math` object, including trigonometry, which you can find in the [docs for the Math object](https://developer.mozilla.org/en/docs/Web/JavaScript/Reference/Global_Objects/Math).
`Math` object-ida ko'plab funksiya va konstantalar mavjud, jumladan trigonometriya, ularni [docs for the Math object](https://developer.mozilla.org/en/docs/Web/JavaScript/Reference/Global_Objects/Math)da topishingiz mumkin.

## Xulosa

Ko'p nolga ega raqamlarni yozish uchun:

- Raqamga `"e"` ni nollar soni bilan bilan qo'shing. Xuddi: `123e6` - `123` bilan 6 ta nol, ya'ni `123000000`ga teng.
- `"e"`dan keyingi manfiy raqam sonni 1 bilan berilgan nollar soniga bo'linishiga olib keladi. M.u. `123e-6` - `0.000123` (miliondan `123`) degani.

Turli sanoq sistemalari uchun:

- Raqamlarni to'g'ridan-to'g'ri o'n oltilik (`0x`), sakkizlik (`0o`) va ikkilik (`0b`) sistemalarda yozish mumkin.
- `parseInt(str, base)` `str` string-ini berilgan `base` ga ega sanoq sistemasidagi butun songa parse qiladi, `2 ≤ base ≤ 36`.
- `num.toString(base)` raqamni berilgan `base` ga ega sanoq sistemasidagi string-ga konvertatsiya qiladi.

<<<<<<< HEAD
`12pt` va `100px` kabi qiymatlarni raqamga konvertatsiya qilish uchun:
=======
For regular number tests:

- `isNaN(value)` converts its argument to a number and then tests it for being `NaN`
- `Number.isNaN(value)` checks whether its argument belongs to the `number` type, and if so, tests it for being `NaN`
- `isFinite(value)` converts its argument to a number and then tests it for not being `NaN/Infinity/-Infinity`
- `Number.isFinite(value)` checks whether its argument belongs to the `number` type, and if so, tests it for not being `NaN/Infinity/-Infinity`

For converting values like `12pt` and `100px` to a number:
>>>>>>> 75bd2a87

-"yumshoq" konvertatsiya uchun `parseInt/parseFloat` dan foydalaning, u raqamni string-dan o'qiydi va xatogacha o'qiy olgan qiymatni qaytaradi.

Kasrlar uchun:

- `Math.floor`, `Math.ceil`, `Math.trunc`, `Math.round` yoki `num.toFixed(precision)` yordamida yaxlitlang.
- Kasrlar bilan ishlayotganda aniqlik yo'qolishi borligini yodda tuting.

Ko'proq matematik funktsiyalar:

- Kerak bo'lganida [Math](https://developer.mozilla.org/en/docs/Web/JavaScript/Reference/Global_Objects/Math) object-ini ko'ring. Ushbu kutubxona juda kichik, lekin barcha zaruriy narsalarni qamraydi.<|MERGE_RESOLUTION|>--- conflicted
+++ resolved
@@ -2,15 +2,12 @@
 
 Zamonaviy JavaScript-da number-larning ikki turi mavjud:
 
-<<<<<<< HEAD
 JavaScript-dagi oddiy raqamlar 64-bit formatda [IEEE-754](https://en.wikipedia.org/wiki/IEEE_754-2008_revision) saqlanadi, shuningdek, "ikkita aniqlikdagi kasr sonlar" sifatida ham tanilgan. Bular biz ko'pincha ishlatadigan raqamlar va ushbu bobda ular haqida gaplashamiz.
 
 2. BigInt sonlar - katta o'lchamli butun sonlarni ifodalash uchun. Ba'zan ular kerak bo'ladi, chunki oddiy son <code>2<sup>53</sup></code>dan yuqori yoki <code>-2<sup>53</sup></code>dan past bo'la olmaydi. BigInt-lar bir nechta maxsus sohalarda qo'llanilganligi sababli, biz ular haqida maxsus <info:bigint> bobida o'rganamiz.
-=======
 1. Regular numbers in JavaScript are stored in 64-bit format [IEEE-754](https://en.wikipedia.org/wiki/IEEE_754), also known as "double precision floating point numbers". These are numbers that we're using most of the time, and we'll talk about them in this chapter.
 
 2. BigInt numbers represent integers of arbitrary length. They are sometimes needed because a regular integer number can't safely exceed <code>(2<sup>53</sup>-1)</code> or be less than <code>-(2<sup>53</sup>-1)</code>, as we mentioned earlier in the chapter <info:types>. As bigints are used in few special areas, we devote them a special chapter <info:bigint>.
->>>>>>> 75bd2a87
 
 Shunday qilib, biz bu yerda oddiy raqamlar haqida gaplashamiz. Keling, ular haqidagi bilimlarimizni kengaytiraylik.
 
@@ -28,11 +25,8 @@
 let billion = 1_000_000_000;
 ```
 
-<<<<<<< HEAD
 Bu erda pastki chiziq `_` "sytactic sugar" rolini o'ynaydi, bu raqamning o'qilishini yanada osonlashtiradi. JavaScript engini raqamlar orasidagi `_` ga e'tibor bermaydi, shuning uchun u yuqoridagi kabi bir milliardga teng bo'ladi.
-=======
 Here the underscore `_` plays the role of the "[syntactic sugar](https://en.wikipedia.org/wiki/Syntactic_sugar)", it makes the number more readable. The JavaScript engine simply ignores `_` between digits, so it's exactly the same one billion as above.
->>>>>>> 75bd2a87
 
 Shunga qaramasdan, biz hayotda nollarning uzun ketma-ketligini yozishdan qochishga harakat qilamiz. Chunki buning uchun juda dangasamiz. Biz milliard uchun `"1bn"` yoki 7 milliard 300 million uchun `"7.3bn"` yozishga harakat qilamiz. Ko'pchilik katta raqamlar uchun ham xuddi shunday.
 
@@ -57,11 +51,8 @@
 let mсs = 0.000001;
 ```
 
-<<<<<<< HEAD
 Xuddi avvalgidek, `"e"` dan foydalanish yordam berishi mumkin. Agar nollarni yozishdan qochmoqchi bo'lsak, xuddi shunday deyishimiz mumkin:
-=======
 Just like before, using `"e"` can help. If we'd like to avoid writing the zeroes explicitly, we could write the same as:
->>>>>>> 75bd2a87
 
 ```js
 let mcs = 1e-6; // five zeroes to the left from 1
@@ -173,11 +164,8 @@
 
 1. Ko'paytirish-va-bo'lish.
 
-<<<<<<< HEAD
     Masalan, sonni kasrdan keyingi 2chi raqamgacha yaxlitlagani, sonni `100`ga (yoki 10 ning kattaroq darajasiga) ko'paytirishimiz, yaxlitlash funktsiyasini chaqirishimiz va keyin uni qaytarib bo'lishimiz mumkin.
-=======
     For example, to round the number to the 2nd digit after the decimal, we can multiply the number by `100`, call the rounding function and then divide it back.
->>>>>>> 75bd2a87
     ```js run
     let num = 1.23456;
 
@@ -198,34 +186,25 @@
     alert( num.toFixed(1) ); // "12.4"
     ```
 
-<<<<<<< HEAD
     Yodda tuting, `toFixed`ning natijasi string-ga teng. Agar kasr qism kerakligidan kichikroq bo'lsa, u holda oxiriga nollar qo'shiladi:
-=======
     Please note that the result of `toFixed` is a string. If the decimal part is shorter than required, zeroes are appended to the end:
->>>>>>> 75bd2a87
 
     ```js run
     let num = 12.34;
     alert( num.toFixed(5) ); // "12.34000", added zeroes to make exactly 5 digits
     ```
 
-<<<<<<< HEAD
     Biz uni unary plyus yoki`Number()` chaqiruvi yordamida songa aylantirishimiz mumkin: `+num.toFixed(5)`.
-=======
     We can convert it to a number using the unary plus or a `Number()` call, e.g write `+num.toFixed(5)`.
->>>>>>> 75bd2a87
 
 ## Noto'g'ri hisob-kitoblar
 
-<<<<<<< HEAD
 Ichki tomondan, raqam 64 bitli [IEEE-754](https://en.wikipedia.org/wiki/IEEE_754-2008_revision) formatda taqdim etiladi, shuning uchun raqamni saqlash uchun aniq 64 ta bit mavjud: ulardan 52 tasi raqamlarni saqlash uchun ishlatiladi, 11 tasi kasr o'rnini saqlaydi (butun sonlar uchun ular nolga teng), va 1 ta bit belgi uchun.
 
 Agar son juda katta bo'lsa, u 64-bitlik xotiraga sig'maydi va u katta ehtimol bilan cheksizlikni beradi: 
-=======
 Internally, a number is represented in 64-bit format [IEEE-754](https://en.wikipedia.org/wiki/IEEE_754), so there are exactly 64 bits to store a number: 52 of them are used to store the digits, 11 of them store the position of the decimal point, and 1 bit is for the sign.
 
 If a number is really huge, it may overflow the 64-bit storage and become a special numeric value `Infinity`:
->>>>>>> 75bd2a87
 
 ```js run
 alert( 1e500 ); // Infinity
@@ -233,11 +212,8 @@
 
 Aniqlikni yo'qotish unchalik ravshan bo'lmasligi mumkin, lekin tez-tez sodir bo'ladi.
 
-<<<<<<< HEAD
 Ushbu (noto'g'ri!) testni ko'ring:
-=======
 Consider this (falsy!) equality test:
->>>>>>> 75bd2a87
 
 ```js run
 alert( 0.1 + 0.2 == 0.3 ); // *!*false*/!*
@@ -251,21 +227,15 @@
 alert( 0.1 + 0.2 ); // 0.30000000000000004
 ```
 
-<<<<<<< HEAD
 Buning noto'g'ri taqqoslashdan ko'ra ko'proq oqibatlari bo'lishi mumkin. Tasavvur qiling siz elektron xarid qilish saytini yaratyapsiz va tashrif buyuruvchi savatiga `$0.10` va `$0.20` lik tovarlarni qo'yadi. Buyurtma jami `$0.30000000000000004` bo'ladi. Bu albatta hammani hayratlantiradi.
-=======
 Ouch! Imagine you're making an e-shopping site and the visitor puts `$0.10` and `$0.20` goods into their cart. The order total will be `$0.30000000000000004`. That would surprise anyone.
->>>>>>> 75bd2a87
 
 Ammo nega bunday bo'ladi?
 
 Son xotirada binar (ikkilik) shaklda, ya'ni birlar va nollar - bitlar ketma-ketligida saqlanadi. Lekin o'nlik sanoq sistemasida oddiy koʻrinadigan `0.1`, `0.2` kabi kasrlar aslida o'zining binar koʻrinishida tugamaydigan kasrlardir.
 
-<<<<<<< HEAD
 Boshqacha qilib aytganda, `0.1` o'zi nima? U bir bo'lingan o'n `1/10`, ya'ni o'ndan bir. O'nlik sanoq sistemasida bunday sonlar osongina ifodalanadi. Uni uchdan birga solishtirsak: `1/3`. U cheksiz kasr `0.33333(3)`ga aylanadi.
-=======
 What is `0.1`? It is one divided by ten `1/10`, one-tenth. In decimal numeral system such numbers are easily representable. Compare it to one-third: `1/3`. It becomes an endless fraction `0.33333(3)`.
->>>>>>> 75bd2a87
 
 Demak, `10` darajalariga bo'luv o'nlik sistemada yaxshi ishlashi kafolatlangan, lekin `3`ga bo'luv bunday emas. Ayni sababga ko'ra, ikkilik sanoq sistemasida, `2`ning darajalariga bo'luvlar ishlashi kafolatlanadi, ammo `1/10` cheksiz ikkilik kasrga aylanadi.
 
@@ -351,11 +321,8 @@
     alert( isNaN("str") ); // true
     ```
 
-<<<<<<< HEAD
     Lekin bizga bu funktsiya kerakmi? Shunchaki `=== NaN` taqqoslashdan foydalanib qo'ya olmaymizmi? Kechirasiz, lekin javobi yo'q. `NaN` qiymatini noyob jihati shundaki u hech narsaga teng emas, shu jumladan o'ziga ham:
-=======
     But do we need this function? Can't we just use the comparison `=== NaN`? Unfortunately not. The value `NaN` is unique in that it does not equal anything, including itself:
->>>>>>> 75bd2a87
 
     ```js run
     alert( NaN === NaN ); // false
@@ -384,6 +351,10 @@
 ````smart header="`Number.isNaN` and `Number.isFinite`"
 [Number.isNaN](https://developer.mozilla.org/en-US/docs/Web/JavaScript/Reference/Global_Objects/Number/isNaN) and [Number.isFinite](https://developer.mozilla.org/en-US/docs/Web/JavaScript/Reference/Global_Objects/Number/isFinite) methods are the more "strict" versions of `isNaN` and `isFinite` functions. They do not autoconvert their argument into a number, but check if it belongs to the `number` type instead.
 
+`===` kabi qiymatlarni taqqoslaydigan maxsus ichki o'rnatilgan [`Object.is`](mdn:js/Object/is) metodi mavjud, ammo u ikki tomonlama holatlar uchun ishonchliroqdir:
+
+1. U `NaN` bilan ishlaydi: `Object.is(NaN, NaN) === true`, bu yaxshi narsa.
+2. `0` va `-0` qiymatlari turlicha: `Object.is(0, -0) === false`, texnik jihatdan bu to'g'ri, chunki ichki tomondan raqam boshqa barcha bitlar nol bo'lsa ham farqli bo'lishi mumkin bo'lgan ishora bitiga ega.
 - `Number.isNaN(value)` returns `true` if the argument belongs to the `number` type and it is `NaN`. In any other case it returns `false`.
 
     ```js run
@@ -397,12 +368,6 @@
 
 - `Number.isFinite(value)` returns `true` if the argument belongs to the `number` type and it is not `NaN/Infinity/-Infinity`. In any other case it returns `false`.
 
-<<<<<<< HEAD
-`===` kabi qiymatlarni taqqoslaydigan maxsus ichki o'rnatilgan [`Object.is`](mdn:js/Object/is) metodi mavjud, ammo u ikki tomonlama holatlar uchun ishonchliroqdir:
-
-1. U `NaN` bilan ishlaydi: `Object.is(NaN, NaN) === true`, bu yaxshi narsa.
-2. `0` va `-0` qiymatlari turlicha: `Object.is(0, -0) === false`, texnik jihatdan bu to'g'ri, chunki ichki tomondan raqam boshqa barcha bitlar nol bo'lsa ham farqli bo'lishi mumkin bo'lgan ishora bitiga ega.
-=======
     ```js run
     alert( Number.isFinite(123) ); // true
     alert( Number.isFinite(Infinity) ); // false
@@ -421,15 +386,11 @@
 
 1. It works with `NaN`: `Object.is(NaN, NaN) === true`, that's a good thing.
 2. Values `0` and `-0` are different: `Object.is(0, -0) === false`, technically that's correct, because internally the number has a sign bit that may be different even if all other bits are zeroes.
->>>>>>> 75bd2a87
 
 Boshqa barcha holatlarda, `Object.is(a, b)` `a === b` bilan bir xil.
 
-<<<<<<< HEAD
 Ushbu taqqoslash usulidan JavaScript spesifikatsiyasida tez-tez foydalaniladi. Ichki algoritm ikki qiymatning aynan o'xshash ekanligini taqqoslashi kerak bo'lganida u `Object.is` (ichki tomondan [SameValue](https://tc39.github.io/ecma262/#sec-samevalue) deb nomlangan) metoddan foydalanadi.
-=======
 We mention `Object.is` here, because it's often used in JavaScript specification. When an internal algorithm needs to compare two values for being exactly the same, it uses `Object.is` (internally called [SameValue](https://tc39.github.io/ecma262/#sec-samevalue)).
->>>>>>> 75bd2a87
 ```
 
 
@@ -489,13 +450,10 @@
     alert( Math.random() ); // ... (istalgan tasodifiy raqamlar)
     ```
 
-<<<<<<< HEAD
 `Math.max(a, b, c...)` / `Math.min(a, b, c...)`
 : Argumentlarning ixtiyoriy sonidan eng kattasini/kichigini qaytaradi.
-=======
 `Math.max(a, b, c...)` and `Math.min(a, b, c...)`
 : Returns the greatest and smallest from the arbitrary number of arguments.
->>>>>>> 75bd2a87
 
     ```js run
     alert( Math.max(3, 5, -10, 0, 1) ); // 5
@@ -525,9 +483,7 @@
 - `parseInt(str, base)` `str` string-ini berilgan `base` ga ega sanoq sistemasidagi butun songa parse qiladi, `2 ≤ base ≤ 36`.
 - `num.toString(base)` raqamni berilgan `base` ga ega sanoq sistemasidagi string-ga konvertatsiya qiladi.
 
-<<<<<<< HEAD
 `12pt` va `100px` kabi qiymatlarni raqamga konvertatsiya qilish uchun:
-=======
 For regular number tests:
 
 - `isNaN(value)` converts its argument to a number and then tests it for being `NaN`
@@ -536,7 +492,6 @@
 - `Number.isFinite(value)` checks whether its argument belongs to the `number` type, and if so, tests it for not being `NaN/Infinity/-Infinity`
 
 For converting values like `12pt` and `100px` to a number:
->>>>>>> 75bd2a87
 
 -"yumshoq" konvertatsiya uchun `parseInt/parseFloat` dan foydalaning, u raqamni string-dan o'qiydi va xatogacha o'qiy olgan qiymatni qaytaradi.
 
