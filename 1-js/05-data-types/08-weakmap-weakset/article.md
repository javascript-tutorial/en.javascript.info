# WeakMap and WeakSet

As we know from the chapter <info:garbage-collection>, JavaScript engine stores a value in memory while it is reachable (and can potentially be used).

For instance:
```js
let john = { name: "John" };

// the object can be accessed, john is the reference to it

// overwrite the reference
john = null;

*!*
// the object will be removed from memory
*/!*
```

Usually, properties of an object or elements of an array or another data structure are considered reachable and kept in memory while that data structure is in memory.

For instance, if we put an object into an array, then while the array is alive, the object will be alive as well, even if there are no other references to it.

Like this:

```js
let john = { name: "John" };

let array = [ john ];

john = null; // overwrite the reference

*!*
// the object previously referenced by john is stored inside the array
// therefore it won't be garbage-collected
// we can get it as array[0]
*/!*
```

Similar to that, if we use an object as the key in a regular `Map`, then while the `Map` exists, that object exists as well. It occupies memory and may not be garbage collected.

For instance:

```js
let john = { name: "John" };

let map = new Map();
map.set(john, "...");

john = null; // overwrite the reference

*!*
// john is stored inside the map,
// we can get it by using map.keys()
*/!*
```

`WeakMap` is fundamentally different in this aspect. It doesn't prevent garbage-collection of key objects.

Let's see what it means on examples.

## WeakMap

The first difference between `Map` and `WeakMap` is that keys must be objects, not primitive values:

```js run
let weakMap = new WeakMap();

let obj = {};

weakMap.set(obj, "ok"); // works fine (object key)

*!*
// can't use a string as the key
weakMap.set("test", "Whoops"); // Error, because "test" is not an object
*/!*
```

Now, if we use an object as the key in it, and there are no other references to that object -- it will be removed from memory (and from the map) automatically.

```js
let john = { name: "John" };

let weakMap = new WeakMap();
weakMap.set(john, "...");

john = null; // overwrite the reference

// john is removed from memory!
```

Compare it with the regular `Map` example above. Now if `john` only exists as the key of `WeakMap` -- it will be automatically deleted from the map (and memory).

`WeakMap` does not support iteration and methods `keys()`, `values()`, `entries()`, so there's no way to get all keys or values from it.

`WeakMap` has only the following methods:

- `weakMap.get(key)`
- `weakMap.set(key, value)`
- `weakMap.delete(key)`
- `weakMap.has(key)`

Why such a limitation? That's for technical reasons. If an object has lost all other references (like `john` in the code above), then it is to be garbage-collected automatically. But technically it's not exactly specified *when the cleanup happens*.

The JavaScript engine decides that. It may choose to perform the memory cleanup immediately or to wait and do the cleaning later when more deletions happen. So, technically, the current element count of a `WeakMap` is not known. The engine may have cleaned it up or not, or did it partially. For that reason, methods that access all keys/values are not supported.

Now, where do we need such a data structure?

## Use case: additional data

The main area of application for `WeakMap` is an *additional data storage*.

If we're working with an object that "belongs" to another code, maybe even a third-party library, and would like to store some data associated with it, that should only exist while the object is alive - then `WeakMap` is exactly what's needed.

We put the data to a `WeakMap`, using the object as the key, and when the object is garbage collected, that data will automatically disappear as well.

```js
weakMap.set(john, "secret documents");
// if john dies, secret documents will be destroyed automatically
```

Let's look at an example.

For instance, we have code that keeps a visit count for users. The information is stored in a map: a user object is the key and the visit count is the value. When a user leaves (its object gets garbage collected), we don't want to store their visit count anymore.

Here's an example of a counting function with `Map`:

```js
// 📁 visitsCount.js
let visitsCountMap = new Map(); // map: user => visits count

// increase the visits count
function countUser(user) {
  let count = visitsCountMap.get(user) || 0;
  visitsCountMap.set(user, count + 1);
}
```

And here's another part of the code, maybe another file using it:

```js
// 📁 main.js
let john = { name: "John" };

countUser(john); // count his visits

// later john leaves us
john = null;
```

Now, `john` object should be garbage collected, but remains in memory, as it's a key in `visitsCountMap`.

We need to clean `visitsCountMap` when we remove users, otherwise it will grow in memory indefinitely. Such cleaning can become a tedious task in complex architectures.

We can avoid it by switching to `WeakMap` instead:

```js
// 📁 visitsCount.js
let visitsCountMap = new WeakMap(); // weakmap: user => visits count

// increase the visits count
function countUser(user) {
  let count = visitsCountMap.get(user) || 0;
  visitsCountMap.set(user, count + 1);
}
```

Now we don't have to clean `visitsCountMap`. After `john` object becomes unreachable, by all means except as a key of `WeakMap`, it gets removed from memory, along with the information by that key from `WeakMap`.

## Use case: caching

Another common example is caching. We can store ("cache") results from a function, so that future calls on the same object can reuse it.

To achieve that, we can use `Map` (not optimal scenario):

```js run
// 📁 cache.js
let cache = new Map();

// calculate and remember the result
function process(obj) {
  if (!cache.has(obj)) {
    let result = /* calculations of the result for */ obj;

    cache.set(obj, result);
  }

  return cache.get(obj);
}

*!*
// Now we use process() in another file:
*/!*

// 📁 main.js
let obj = {/* let's say we have an object */};

let result1 = process(obj); // calculated

// ...later, from another place of the code...
let result2 = process(obj); // remembered result taken from cache

// ...later, when the object is not needed any more:
obj = null;

alert(cache.size); // 1 (Ouch! The object is still in cache, taking memory!)
```

For multiple calls of `process(obj)` with the same object, it only calculates the result the first time, and then just takes it from `cache`. The downside is that we need to clean `cache` when the object is not needed any more.

If we replace `Map` with `WeakMap`, then this problem disappears. The cached result will be removed from memory automatically after the object gets garbage collected.

```js run
// 📁 cache.js
*!*
let cache = new WeakMap();
*/!*

// calculate and remember the result
function process(obj) {
  if (!cache.has(obj)) {
    let result = /* calculate the result for */ obj;

    cache.set(obj, result);
  }

  return cache.get(obj);
}

// 📁 main.js
let obj = {/* some object */};

let result1 = process(obj);
let result2 = process(obj);

// ...later, when the object is not needed any more:
obj = null;

// Can't get cache.size, as it's a WeakMap,
// but it's 0 or soon be 0
// When obj gets garbage collected, cached data will be removed as well
```

## WeakSet

`WeakSet` behaves similarly:

- It is analogous to `Set`, but we may only add objects to `WeakSet` (not primitives).
- An object exists in the set while it is reachable from somewhere else.
- Like `Set`, it supports `add`, `has` and `delete`, but not `size`, `keys()` and no iterations.

Being "weak", it also serves as additional storage. But not for arbitrary data, rather for "yes/no" facts. A membership in `WeakSet` may mean something about the object.

For instance, we can add users to `WeakSet` to keep track of those who visited our site:

```js run
let visitedSet = new WeakSet();

let john = { name: "John" };
let pete = { name: "Pete" };
let mary = { name: "Mary" };

visitedSet.add(john); // John visited us
visitedSet.add(pete); // Then Pete
visitedSet.add(john); // John again

// visitedSet has 2 users now

// check if John visited?
alert(visitedSet.has(john)); // true

// check if Mary visited?
alert(visitedSet.has(mary)); // false

john = null;

// visitedSet will be cleaned automatically
```

The most notable limitation of `WeakMap` and `WeakSet` is the absence of iterations, and the inability to get all current content. That may appear inconvenient, but does not prevent `WeakMap/WeakSet` from doing their main job -- be an "additional" storage of data for objects which are stored/managed at another place.

## Summary

`WeakMap` is `Map`-like collection that allows only objects as keys and removes them together with associated value once they become inaccessible by other means.

`WeakSet` is `Set`-like collection that stores only objects and removes them once they become inaccessible by other means.

<<<<<<< HEAD
It's main advantages are that they have weak reference to objects, so they can easily be removed by garbage collector. 
That comes at the cost of not having support for `clear`, `size`, `keys`, `values` ...
=======
Their main advantages are that they have weak reference to objects, so they can easily be removed by garbage colector.

That comes at the cost of not having support for `clear`, `size`, `keys`, `values`...
>>>>>>> 59acd01b

`WeakMap` and `WeakSet` are used as "secondary" data structures in addition to the "primary" object storage. Once the object is removed from the primary storage, if it is only found as the key of `WeakMap` or in a `WeakSet`, it will be cleaned up automatically.<|MERGE_RESOLUTION|>--- conflicted
+++ resolved
@@ -284,13 +284,8 @@
 
 `WeakSet` is `Set`-like collection that stores only objects and removes them once they become inaccessible by other means.
 
-<<<<<<< HEAD
-It's main advantages are that they have weak reference to objects, so they can easily be removed by garbage collector. 
-That comes at the cost of not having support for `clear`, `size`, `keys`, `values` ...
-=======
 Their main advantages are that they have weak reference to objects, so they can easily be removed by garbage colector.
 
 That comes at the cost of not having support for `clear`, `size`, `keys`, `values`...
->>>>>>> 59acd01b
 
 `WeakMap` and `WeakSet` are used as "secondary" data structures in addition to the "primary" object storage. Once the object is removed from the primary storage, if it is only found as the key of `WeakMap` or in a `WeakSet`, it will be cleaned up automatically.