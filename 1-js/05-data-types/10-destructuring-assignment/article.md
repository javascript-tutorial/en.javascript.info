# Destructuring assignment

The two most used data structures in JavaScript are `Object` and `Array`.

- Objects allow us to create a single entity that stores data items by key.
- Arrays allow us to gather data items into an ordered list.

<<<<<<< HEAD
However, when we pass those to a function, it may need not to be an object/array as a whole. It may need individual pieces.
=======
However, when we pass these to a function, we may not need all of it. The function might only require certain elements or properties.
>>>>>>> 9d157d84

*Destructuring assignment* is a special syntax that allows us to "unpack" arrays or objects into a bunch of variables, as sometimes that's more convenient.

Destructuring also works well with complex functions that have a lot of parameters, default values, and so on. Soon we'll see that.

## Array destructuring

Here's an example of how an array is destructured into variables:

```js
// we have an array with a name and surname
let arr = ["John", "Smith"]

*!*
// destructuring assignment
// sets firstName = arr[0]
// and surname = arr[1]
let [firstName, surname] = arr;
*/!*

alert(firstName); // John
alert(surname);  // Smith
```

Now we can work with variables instead of array members.

It looks great when combined with `split` or other array-returning methods:

```js run
let [firstName, surname] = "John Smith".split(' ');
alert(firstName); // John
alert(surname);  // Smith
```

As you can see, the syntax is simple. There are several peculiar details though. Let's see more examples to understand it better.

````smart header="\"Destructuring\" does not mean \"destructive\"."
It's called "destructuring assignment," because it "destructurizes" by copying items into variables. However, the array itself is not modified.

It's just a shorter way to write:
```js
// let [firstName, surname] = arr;
let firstName = arr[0];
let surname = arr[1];
```
````

````smart header="Ignore elements using commas"
Unwanted elements of the array can also be thrown away via an extra comma:

```js run
*!*
// second element is not needed
let [firstName, , title] = ["Julius", "Caesar", "Consul", "of the Roman Republic"];
*/!*

alert( title ); // Consul
```

In the code above, the second element of the array is skipped, the third one is assigned to `title`, and the rest of the array items are also skipped (as there are no variables for them).
````

````smart header="Works with any iterable on the right-side"

...Actually, we can use it with any iterable, not only arrays:

```js
let [a, b, c] = "abc"; // ["a", "b", "c"]
let [one, two, three] = new Set([1, 2, 3]);
```
That works, because internally a destructuring assignment works by iterating over the right value. It's a kind of syntax sugar for calling `for..of` over the value to the right of `=` and assigning the values.
````


````smart header="Assign to anything at the left-side"
We can use any "assignables" on the left side.

For instance, an object property:
```js run
let user = {};
[user.name, user.surname] = "John Smith".split(' ');

alert(user.name); // John
alert(user.surname); // Smith
```

````

````smart header="Looping with .entries()"
In the previous chapter, we saw the [Object.entries(obj)](mdn:js/Object/entries) method.

We can use it with destructuring to loop over the keys-and-values of an object:

```js run
let user = {
  name: "John",
  age: 30
};

// loop over the keys-and-values
*!*
for (let [key, value] of Object.entries(user)) {
*/!*
  alert(`${key}:${value}`); // name:John, then age:30
}
```

The similar code for a `Map` is simpler, as it's iterable:

```js run
let user = new Map();
user.set("name", "John");
user.set("age", "30");

*!*
// Map iterates as [key, value] pairs, very convenient for destructuring
for (let [key, value] of user) {
*/!*
  alert(`${key}:${value}`); // name:John, then age:30
}
```
````

````smart header="Swap variables trick"
There's a well-known trick for swapping values of two variables using a destructuring assignment:

```js run
let guest = "Jane";
let admin = "Pete";

// Let's swap the values: make guest=Pete, admin=Jane
*!*
[guest, admin] = [admin, guest];
*/!*

alert(`${guest} ${admin}`); // Pete Jane (successfully swapped!)
```

Here we create a temporary array of two variables and immediately destructure it in swapped order.

We can swap more than two variables this way.
````

### The rest '...'

Usually, if the array is longer than the list at the left, the "extra" items are omitted.

For example, here only two items are taken, and the rest is just ignored:

```js run
let [name1, name2] = ["Julius", "Caesar", "Consul", "of the Roman Republic"];

alert(name1); // Julius
alert(name2); // Caesar
// Further items aren't assigned anywhere
```

If we'd like also to gather all that follows -- we can add one more parameter that gets "the rest" using three dots `"..."`:

```js run
let [name1, name2, *!*...rest*/!*] = ["Julius", "Caesar", *!*"Consul", "of the Roman Republic"*/!*];

*!*
// rest is an array of items, starting from the 3rd one
alert(rest[0]); // Consul
alert(rest[1]); // of the Roman Republic
alert(rest.length); // 2
*/!*
```

The value of `rest` is the array of the remaining array elements.

We can use any other variable name in place of `rest`, just make sure it has three dots before it and goes last in the destructuring assignment.

```js run
let [name1, name2, *!*...titles*/!*] = ["Julius", "Caesar", "Consul", "of the Roman Republic"];
// now titles = ["Consul", "of the Roman Republic"]
```

### Default values

If the array is shorter than the list of variables on the left, there will be no errors. Absent values are considered undefined:

```js run
*!*
let [firstName, surname] = [];
*/!*

alert(firstName); // undefined
alert(surname); // undefined
```

If we want a "default" value to replace the missing one, we can provide it using `=`:

```js run
*!*
// default values
let [name = "Guest", surname = "Anonymous"] = ["Julius"];
*/!*

alert(name);    // Julius (from array)
alert(surname); // Anonymous (default used)
```

Default values can be more complex expressions or even function calls. They are evaluated only if the value is not provided.

For instance, here we use the `prompt` function for two defaults:

```js run
// runs only prompt for surname
let [name = prompt('name?'), surname = prompt('surname?')] = ["Julius"];

alert(name);    // Julius (from array)
alert(surname); // whatever prompt gets
```

Please note: the `prompt` will run only for the missing value (`surname`).

## Object destructuring

The destructuring assignment also works with objects.

The basic syntax is:

```js
let {var1, var2} = {var1:…, var2:…}
```

We should have an existing object on the right side, that we want to split into variables. The left side contains an object-like "pattern" for corresponding properties. In the simplest case, that's a list of variable names in `{...}`.

For instance:

```js run
let options = {
  title: "Menu",
  width: 100,
  height: 200
};

*!*
let {title, width, height} = options;
*/!*

alert(title);  // Menu
alert(width);  // 100
alert(height); // 200
```

Properties `options.title`, `options.width` and `options.height` are assigned to the corresponding variables.

The order does not matter. This works too:

```js
// changed the order in let {...}
let {height, width, title} = { title: "Menu", height: 200, width: 100 }
```

The pattern on the left side may be more complex and specify the mapping between properties and variables.

If we want to assign a property to a variable with another name, for instance, make `options.width` go into the variable named `w`, then we can set the variable name using a colon:

```js run
let options = {
  title: "Menu",
  width: 100,
  height: 200
};

*!*
// { sourceProperty: targetVariable }
let {width: w, height: h, title} = options;
*/!*

// width -> w
// height -> h
// title -> title

alert(title);  // Menu
alert(w);      // 100
alert(h);      // 200
```

The colon shows "what : goes where". In the example above the property `width` goes to `w`, property `height` goes to `h`, and `title` is assigned to the same name.

For potentially missing properties we can set default values using `"="`, like this:

```js run
let options = {
  title: "Menu"
};

*!*
let {width = 100, height = 200, title} = options;
*/!*

alert(title);  // Menu
alert(width);  // 100
alert(height); // 200
```

Just like with arrays or function parameters, default values can be any expressions or even function calls. They will be evaluated if the value is not provided.

In the code below `prompt` asks for `width`, but not for `title`:

```js run
let options = {
  title: "Menu"
};

*!*
let {width = prompt("width?"), title = prompt("title?")} = options;
*/!*

alert(title);  // Menu
alert(width);  // (whatever the result of prompt is)
```

We also can combine both the colon and equality:

```js run
let options = {
  title: "Menu"
};

*!*
let {width: w = 100, height: h = 200, title} = options;
*/!*

alert(title);  // Menu
alert(w);      // 100
alert(h);      // 200
```

If we have a complex object with many properties, we can extract only what we need:

```js run
let options = {
  title: "Menu",
  width: 100,
  height: 200
};

// only extract title as a variable
let { title } = options;

alert(title); // Menu
```

### The rest pattern "..."

What if the object has more properties than we have variables? Can we take some and then assign the "rest" somewhere?

We can use the rest pattern, just like we did with arrays. It's not supported by some older browsers (IE, use Babel to polyfill it), but works in modern ones.

It looks like this:

```js run
let options = {
  title: "Menu",
  height: 200,
  width: 100
};

*!*
// title = property named title
// rest = object with the rest of properties
let {title, ...rest} = options;
*/!*

// now title="Menu", rest={height: 200, width: 100}
alert(rest.height);  // 200
alert(rest.width);   // 100
```

````smart header="Gotcha if there's no `let`"
In the examples above variables were declared right in the assignment: `let {…} = {…}`. Of course, we could use existing variables too, without `let`. But there's a catch.

This won't work:
```js run
let title, width, height;

// error in this line
{title, width, height} = {title: "Menu", width: 200, height: 100};
```

The problem is that JavaScript treats `{...}` in the main code flow (not inside another expression) as a code block. Such code blocks can be used to group statements, like this:

```js run
{
  // a code block
  let message = "Hello";
  // ...
  alert( message );
}
```

So here JavaScript assumes that we have a code block, that's why there's an error. We want destructuring instead.

To show JavaScript that it's not a code block, we can wrap the expression in parentheses `(...)`:

```js run
let title, width, height;

// okay now
*!*(*/!*{title, width, height} = {title: "Menu", width: 200, height: 100}*!*)*/!*;

alert( title ); // Menu
```
````

## Nested destructuring

If an object or an array contains other nested objects and arrays, we can use more complex left-side patterns to extract deeper portions.

In the code below `options` has another object in the property `size` and an array in the property `items`. The pattern on the left side of the assignment has the same structure to extract values from them:

```js run
let options = {
  size: {
    width: 100,
    height: 200
  },
  items: ["Cake", "Donut"],
  extra: true
};

// destructuring assignment split in multiple lines for clarity
let {
  size: { // put size here
    width,
    height
  },
  items: [item1, item2], // assign items here
  title = "Menu" // not present in the object (default value is used)
} = options;

alert(title);  // Menu
alert(width);  // 100
alert(height); // 200
alert(item1);  // Cake
alert(item2);  // Donut
```

All properties of `options` object except `extra` which is absent in the left part, are assigned to corresponding variables:

![](destructuring-complex.svg)

Finally, we have `width`, `height`, `item1`, `item2` and `title` from the default value.

Note that there are no variables for `size` and `items`, as we take their content instead.

## Smart function parameters

There are times when a function has many parameters, most of which are optional. That's especially true for user interfaces. Imagine a function that creates a menu. It may have a width, a height, a title, an item list and so on.

Here's a bad way to write such a function:

```js
function showMenu(title = "Untitled", width = 200, height = 100, items = []) {
  // ...
}
```

In real-life, the problem is how to remember the order of arguments. Usually, IDEs try to help us, especially if the code is well-documented, but still... Another problem is how to call a function when most parameters are ok by default.

Like this?

```js
// undefined where default values are fine
showMenu("My Menu", undefined, undefined, ["Item1", "Item2"])
```

That's ugly. And becomes unreadable when we deal with more parameters.

Destructuring comes to the rescue!

We can pass parameters as an object, and the function immediately destructurizes them into variables:

```js run
// we pass object to function
let options = {
  title: "My menu",
  items: ["Item1", "Item2"]
};

// ...and it immediately expands it to variables
function showMenu(*!*{title = "Untitled", width = 200, height = 100, items = []}*/!*) {
  // title, items – taken from options,
  // width, height – defaults used
  alert( `${title} ${width} ${height}` ); // My Menu 200 100
  alert( items ); // Item1, Item2
}

showMenu(options);
```

We can also use more complex destructuring with nested objects and colon mappings:

```js run
let options = {
  title: "My menu",
  items: ["Item1", "Item2"]
};

*!*
function showMenu({
  title = "Untitled",
  width: w = 100,  // width goes to w
  height: h = 200, // height goes to h
  items: [item1, item2] // items first element goes to item1, second to item2
}) {
*/!*
  alert( `${title} ${w} ${h}` ); // My Menu 100 200
  alert( item1 ); // Item1
  alert( item2 ); // Item2
}

showMenu(options);
```

The full syntax is the same as for a destructuring assignment:
```js
function({
  incomingProperty: varName = defaultValue
  ...
})
```

Then, for an object of parameters, there will be a variable `varName` for the property `incomingProperty`, with `defaultValue` by default.

Please note that such destructuring assumes that `showMenu()` does have an argument. If we want all values by default, then we should specify an empty object:

```js
showMenu({}); // ok, all values are default

showMenu(); // this would give an error
```

We can fix this by making `{}` the default value for the whole object of parameters:

```js run
function showMenu({ title = "Menu", width = 100, height = 200 }*!* = {}*/!*) {
  alert( `${title} ${width} ${height}` );
}

showMenu(); // Menu 100 200
```

In the code above, the whole arguments object is `{}` by default, so there's always something to destructurize.

## Summary

- Destructuring assignment allows for instantly mapping an object or array onto many variables.
- The full object syntax:
    ```js
    let {prop : varName = defaultValue, ...rest} = object
    ```

    This means that property `prop` should go into the variable `varName` and, if no such property exists, then the `default` value should be used.

    Object properties that have no mapping are copied to the `rest` object.

- The full array syntax:

    ```js
    let [item1 = defaultValue, item2, ...rest] = array
    ```

    The first item goes to `item1`; the second goes into `item2`, and all the rest makes the array `rest`.

- It's possible to extract data from nested arrays/objects, for that the left side must have the same structure as the right one.<|MERGE_RESOLUTION|>--- conflicted
+++ resolved
@@ -5,11 +5,7 @@
 - Objects allow us to create a single entity that stores data items by key.
 - Arrays allow us to gather data items into an ordered list.
 
-<<<<<<< HEAD
-However, when we pass those to a function, it may need not to be an object/array as a whole. It may need individual pieces.
-=======
 However, when we pass these to a function, we may not need all of it. The function might only require certain elements or properties.
->>>>>>> 9d157d84
 
 *Destructuring assignment* is a special syntax that allows us to "unpack" arrays or objects into a bunch of variables, as sometimes that's more convenient.
 
