# Ma'lumot turlari

JavaScriptdagi qiymat har doim aniq bir turda bo'ladi. Masalan, satr yoki raqam. 

JavaScriptda 8 ta asosiy ma'lumot turi mavjud. Biz bu qismda ularni barchasini umumiy qamrab olamiz va keyingi bo'limlardan har biri haqida batafsil to'xtalib o'tamiz. 

Biz o'zgaruvchiga istalgan shaklni joylay olamiz. Masalan, o'zgaruvchi bir holatda satr bo'lib,  raqamni kiritishi mumkin:

```js
// xato yo'q
let message = "hello";
message = 123456;
```

JavaScript kabi bunday narsalarga imkon beruvchi tillarni dasturlash "dinamik tarzda yozilgan" (dynamically typed) deb nomlanadi, va bu ma'lumot turlarini mavjudligini bildiradi, ammo o'zgaruvchilar bularning birortasiga ham tegishli emas. 

## Raqam

```js
let n = 123;
n = 12.345;
```

 Bu yerda *raqam* turi ham butun ham butun bo'lmagan raqamlarni ko'rsatadi

Raqamlar uchun ko'p amal (operatsiya)lar mavjud, jumladan, ko'paytirish `*`, bo'lish `/`, qo'shish `+`, ayrish `-`, vo boshqalar.

Odatiy raqamlar bilan bir qatorda, ma'lumotning bu turiga tegishli bo'lgan yana "maxsus raqamli qiymatlar" (special numeric values) ham mavjud: `Infinity`, `-Infinity` va `NaN` 

- `Infinity` - bu matematik cheksizlik [Infinity](https://en.wikipedia.org/wiki/Infinity) ∞ ni bildiradi. Bu maxsus qiymat bo'lib, u har qanday sondan katta.

    Unga nolga bo'lish natijasida erishishimiz mumkin: 

    ```js run
    alert( 1 / 0 ); // Infinity
    ```

    Yoki uni to'g'ridan to'g'ri ta'kidlash:

    ```js run
    alert( Infinity ); // Infinity
    ```
- `NaN` komputerga oid xatoni bildiradi. U noto'g'ri yoki ma'noga ega bo'lmagan matematik amal natijasidir , masalan:

    ```js run
    alert( "not a number" / 2 ); // NaN, bunday bo'lish asossiz
    ```

    `NaN` qiyin tushuncha. `NaN` dagi istalgan qo'shimcha matematik amal `NaN` ga qaytib keladi:

    ```js run
    alert( NaN + 1 ); // NaN
    alert( 3 * NaN ); // NaN
    alert( "not a number" / 2 - 1 ); // NaN
    ```

    Shu tufayli, agar matemaik ifodaning biror joyida `NaN` bor bo'lsa, u butun natijaga tarqaladi (bunga faqatkina bitta istisno bor: `NaN ** 0` `1` ga teng).

```smart header="Matematik amallar xavfsizdir"
JavaScriptda matematikani bajarish "xavfsiz". Biz istagan narsamizni qila olamiz: nolga bo'la olamiz, raqamli bo'lmagan qatorlarni raqam deb qaray olamiz, va hokazo.

Script hech qachon falokatli xato bilan to'xtab qolmaydi ("ishdan chiqmaydi"). eng yomon holatda, `NaN` ga duch kelishimiz mumkin.
```

Maxsus raqamli qiymatlar rasmiy ravishda "raqam"(number) turiga tegishli. Albatta, ular bu so'zning umumiy ma'nosida raqamlar emas. 

Raqamlar bilan ishlashni <info:number> bo'limida ko'proq ko'rib chiqamiz.

## BigInt [#bigint-type]

<<<<<<< HEAD
JavaScript da "raqam" turi <code>(2<sup>53</sup>-1)</code> (bu  `9007199254740991` ga teng) dan katta butun son qiymatini, yoki manfiylar uchun <code>-(2<sup>53</sup>-1)</code> dan kichigina son qiymatini ko'rsata olmaydi. Bu ularning ichki ifodasidan kelib chiqqan texnik cheklov. 

 Shularning o'zi ham ko'p maqsadlarga yetarli bo'la oladi, lekin ba'zan bizga juda katta raqamlar kerak bo'ladi. Misol uchun, kriptografiya yoki mikrosoniyali aniqlikdagi vaqt belgilari uchun.
=======
In JavaScript, the "number" type cannot safely represent integer values larger than <code>(2<sup>53</sup>-1)</code> (that's `9007199254740991`), or less than <code>-(2<sup>53</sup>-1)</code> for negatives.

To be really precise, the "number" type can store larger integers (up to <code>1.7976931348623157 * 10<sup>308</sup></code>), but outside of the safe integer range <code>±(2<sup>53</sup>-1)</code> there'll be a precision error, because not all digits fit into the fixed 64-bit storage. So an "approximate" value may be stored.

For example, these two numbers (right above the safe range) are the same:

```js
console.log(9007199254740991 + 1); // 9007199254740992
console.log(9007199254740991 + 2); // 9007199254740992
```

So to say, all odd integers greater than <code>(2<sup>53</sup>-1)</code> can't be stored at all in the "number" type.

For most purposes <code>±(2<sup>53</sup>-1)</code> range is quite enough, but sometimes we need the entire range of really big integers, e.g. for cryptography or microsecond-precision timestamps.
>>>>>>> 75bd2a87

`BigInt` ixtiyoriy uzunlikdagi butun sonlarni ifodalash uchun tilga yaqinda qo'shilgan. 

 `BigInt` qiymati butun sonning oxiriga `n` qo'shimchasini kiritish orqali yaratiladi:

```js
//  oxiridagi "n" belgi BigInt ma'nosini bildiradi
const bigInt = 1234567890123456789012345678901234567890n;
```

`BigInt` raqamlari kamdan kam hollarda kerak bo'lganligi tufayli biz ularni bu qismda ko'rib chiqmaymiz, lekin ularga alohida bo'lim <info:bigint> bag'ishladik. Sizga katta raqamlar kerak bo'lganda uni o'qib chiqing.


```smart header="Compatibility issues"
Xozirda `BigInt`  Firefox/Chrome/Edge/Safari lar tomonidan ishlatila oladi, lekin IE da emas.
```

Siz brauzerning qaysi versiyalari ishlatila olishini bilish uchun [*MDN* BigInt compatibility table](https://developer.mozilla.org/en-US/docs/Web/JavaScript/Reference/Global_Objects/BigInt#Browser_compatibility)ni tekshirishingiz mumkin.

## Qator

JavaScriptda satr qo'shtirnoqlar bilan o'rab olinishi kerak.

```js
let str = "Hello"; "salom" ;
let str2 = 'Single quotes are ok too'; yakka qo'shtirnoqlar ham qabul qilinadi ; 
let phrase = `boshqa bir  ${str} nio'rnata oladi`; 
```

JavaScriptda 3 turdagi qo'shtirnoq bor.

1. Ikkitalik qo'shtirnoq: `"Hello"`.
2. Yakka qo'shtirnoq: `'Hello'`.
3. Backticks: <code>&#96;Hello&#96;</code>.

Ikkitali va yakka qo'shtirnoqlar "oddiy" qo'shtirnoqlar hisoblanadi. JavaScriptda ularda amaliy jihatdan hech qanaqa farq yo'q.

Backtick lar "kengaytirilgan funksionallik" (extended functionality) qo'shtirnoqdir. Ular bizga o'zgaruvchilar va ifodalarni `${…}` belgilari ichiga o'rab olish orqali satrga kiritish imkoniyatini beradi, misol uchun:

```js run
let name = "John";

// o'zgaruvchini kiritamiz
alert( `Hello, *!*${name}*/!*!` ); // Hello, John!

// ifodani kiritamiz
alert( `natija *!*${1 + 2}*/!*` ); // natija 3 
```

`${…}` belgining ichidagi ifoda baholanadi va natija satrning bir qismiga aylanib qoladi. Buning ichiga istalgan narsa qo'yishimiz mumkin: `name`ga o'xshash o'zgaruvchi yoki  `1 + 2` ga o'xshash arifmetik ifoda yoki biror mukammalroq narsa.

Shuni yodda tutiki, bu faqat backticklardagina bo'ladi. Boshqa qo'shtirnoqnlarni bunday o'rnatish funksiyasi yo'q!
```js run
alert( "natija ${1 + 2}" ); // natija ${1 + 2} (ikkitalik quote hech narsa qilmaydi)
```

Biz satrlarni <info:string> bo'limida batafsiroq ko'rib chiqamiz.

```smart header="*belgi* (character) turi mavjud emas."
Ba'zi tillarda yakkalik belgiga maxsus "belgi" (character) turi bor. Masalan, C tilida va Java da bu "char" (character) dep nomlanadi. 

JavaScriptda bunday shakl yo'q, faqat bitta shakl mavjud: `satr`. Satr nol (bo'sh), bitta yoki bir nechata belgilaridan tashkil topgan bo'lishi mumkin,
```

## Boolean (mantiqiy turi)

The boolean turining faqat 2 dona qiymati bor:  `true` (to'g'ri)  va  `false` (noto'g'ri) .

Bu tur ko'pincha ha/yo'q qiymatlarini saqlab qo'yishda ishlatiladi: `true` "ha, to'g'ri" degani, va `false` "yo'q, noto'g'ri" degani.

Misol uchun:

```js
let nameFieldChecked = true; // ha, nom maydoni tekshirildi
let ageFieldChecked = false; // yo'q, yosh maydoni tekshirilmadi
```

Boolean da qiymatlar, shuningdek qiyoslashlar natijasida ham keladi:

```js run
let isGreater = 4 > 1;

alert( isGreater ); // true (to'g'ri) (qiyoslash natijasi "yes" (ha))
```

Booleanlarga <info:logical-operators> bo'limida batafsilroq qarab chiqamiz.

## The "null" value

Maxsus `null` qiymati yuqorida ta'kidlab o'tilgan turlarning biortasiga ham tegishli emas.

U o'zining alohida turini shakllantiradi va u faqat `null` qiymatdan iborat:

```js
let age = null;
```

JavaScriptda boshqa ba'zi tillarga o'xshab, `null` "mavjud bo'lmagan obyekt ma'nosini bildirmaydi" yoki a "null ko'rsatkich" emas.

U faqatkina  "nothing" (hech narsa) , "empty" (bo'sh) yoki "value unknown" (noma'lum qiymat) larni bildiruvchi maxsus qiymat.

Yuqoridagi kod `age` noma'lum ekanligini bildiradi. 

## The "aniqlanmagan qiymat" (undefined value) 

`undefined` maxsus qiymat ham boshqalardan ajralib turadi. U ham xuddi `null` singari o'zining turini shakllantiradi.

`undefined` ning ma'nosi "qiymat belgilanmagan".

Agar o'zgaruvchi ma'lum qilinsa, ammo belgilanmasa, demak uning qiymati  `undefined` (aniqlanmagan) bo'ladi:

```js run
let age;

alert(age); // belgi "undefined" ni ko'rsatadi
```

Aslida, `undefined` ni o'zgaruvchiga ochig ravishda belgilashni iloji bor:

```js run
let age = 100;

// qiymatni aniqlanmaganga o'zgartiramiz
age = undefined;

alert(age); // "undefined"
```

...Ammo bunday qilish tavsiya qilinmaydi. Ko'p holatlarda, foydalanuvchi `null`  "empty" (bo'sh) yoki "unknown" (noma'um) qiymatlarni o'zgaruvchiga belgilash uchun `null`dan foydalanadi, `undefined` esa belgilanmagan narsalarga birlamchi boshlang'ich qiymat sifatida saqlab qo'yiladi.

## Jismlar va Ishoralar (Objects and Symbols)

`object` turi o'ziga xos hisoblanadi.

Boshqa barcha turlar "primitive" (sodda) deb ataladi chunki ularning qiymati faqat bitta narsani o'z ichiga oladi (u qator yoki raqam yoki nimadir bo'lishidan qat'iy nazar). obyektlar bulardan farqli o'laroq, ma'lumotlar to'plami va mukammalroq bo'lgan birliklarni saqlashda foydalaniladi.


Shu darajada muhim bo'lishi bilan bir qatorda, jismlar yana o'ziga xos yondashuvga ham arziydi. ular bilan keyinroq, primitive (sodda)lar haqida ko'proq o'rganib bo'lganimizdan kegin, <info:object> bo'limida ko'proq shug'ullanamiz. 

`symbol` turi jismlar uchun yagona aniqlovchilar (identifiers) yaratishda foydalaniladi. To'liqlikni ta'minlash uchun, uni shu yerda ta'kidlab o'tdik, ammo tavsilotlarini jismlarni o'rganganimizgacha kechiktirb turamiz. 

## The typeof operator [#type-typeof]

`typeof` operatori argument (berilgan fikr) turini qaytaradi.Har xil turdagi qiymatlarni jarayondan o'tqazayotkanimizda yoki qisqa tekshiruv qilmoqchi bo'lganimizda ular foydali bo'ladi. 

`typeof x` ni chaqirish satrni shakl nomi bilan qaytardai:

```js
typeof undefined // "undefined" (aniqlanmagan)

typeof 0 // "number" (raqam)

typeof 10n // "bigint"

typeof true // "boolean"

typeof "foo" // "string" (satr)

typeof Symbol("id") // "symbol" (ishora)

*!*
typeof Math // "object" (jism) (1)
*/!*

*!*
typeof null // "object" (jism) (2)
*/!*

*!*
typeof alert // "function" (funksiya) (3)
*/!*
```

So'ngi uchta qatorga qo'shimcha tushuntirish(sharh) kerak bo'lishi mumkin:

1. `Math` bu matematik ammallar bilan ta'minlaydigan ichki(built-in) qurilma. biz uni <info:number> bo'limida o'rganamiz. Bu yerda esa u faqatkina jism (obyekt)ga misol xizmatini bajaradi. 
2. `typeof null` ning natijasi `"object"` dir. Bu `typeof` da rasmiy tan olingan xato bo'lib, JavaScriptning dastlabki kunlaridan kelib chiqqan va mos kelish uchun saqlab qo'yilgan.`null` albatta obyekt emas. U o'zining alohida turiga ega bo'lgan maxsus qiymat. `typeof` ning buyerdagi xarakteristikasi xatodir.
3. `typeof alert` ning natijasi`"function"` (funksiya)dir, chunki `alert` o'zi ham funksiya. Biz funksiyalarni keyingi qismlarda o'rganib chiqamiz, va unda JavaScriptda maxsus "function" (funksiy) turi yo'qligini ham ko'ramiz. Funksiyalar obyekt turiga tegishli. Ammo `typeof` ularga boshqacha qarab, `"function"` qaytaradi. Bu ham JavaScriptning dastlabki kunlaridan kelib chiqadi. Texnik jihatdan bunday xossalar to'g'ri emas, lekin amalda qulay bo'lishi mumkin.

```smart header="The `typeof(x)` sintaksis"
boshqa sinkaksisga ham duch kelishingiz mumkin: `typeof(x)`. U `typeof x` bilan bir xil.

Aniqroq qilib aytkanda: `typeof` bu operator hisoblanadi, funksiya emas. Bu yerdagi qavs `typeof`ning biror bo'lagi emas. U matematik gruppalashda ishlatiladigan qavs turi.

Odatda, bunday qavslar matematik ifodani o'z ichiga oladi, masalan `(2 + 2)` kabi, lekin bu yerda ularda faqat bitta argument bor `(x)`. Sintaktik ravishda, Ular`typeof` operatori va uning argumenti o'rtasidagi bo'shliqdan qochish imkonini beradi, va bu ba'zilarga yoqadi>

`typeof x` sintalsisi ancha keng tarqalgan bo'lishiga qaramay ba'zi odamlar `typeof(x)` ni afzal ko'radi, .
```

## Xulosa 

<<<<<<< HEAD
JavaScriptda 8 ta ma'lumot turi mavjud.
=======
- Seven primitive data types:
    - `number` for numbers of any kind: integer or floating-point, integers are limited by <code>±(2<sup>53</sup>-1)</code>.
    - `bigint` for integer numbers of arbitrary length.
    - `string` for strings. A string may have zero or more characters, there's no separate single-character type.
    - `boolean` for `true`/`false`.
    - `null` for unknown values -- a standalone type that has a single value `null`.
    - `undefined` for unassigned values -- a standalone type that has a single value `undefined`.
    - `symbol` for unique identifiers.
- And one non-primitive data type:
    - `object` for more complex data structures.
>>>>>>> 75bd2a87

- `number` istalgan raqamalar turi uchun: butun yoki butun bo'lmagan sonlar, butun sonlar <code>±(2<sup>53</sup>-1)</code> kodi bilan chegaralanadi.
- `bigint` istalgan uzunlikdagi butun sonlar uchun.
- `string` satrlar uchun. Satrda nol yoki ko'p belgilar bo'lishi mumkin, bularga alohida yakka shakl yo'q.
- `boolean` `true`/`false` (to'g'ri/noto'g'ri) uchun.
- `null` noma'lum qiymatlar uchun -- a standalone type that has a single value `null`.
- `undefined` belgilanmagan qiymatlar uchun -- a standalone type that has a single value `undefined`.
- `object` mukammalroq ma'lumot tuzilmalari uchun.
- `symbol` yagona aniqlovchilar uchun.

`typeof` operatori bizga o'zgaruvchida qaysi bir tur o'rnatilganini ko'rish imkonini beradi.
 
- Odatda `typeof x`sifatida foydalaniladi, lekin `typeof(x)` ham ishlatilishi mumkin.
- Satrni bir xil tur nomi bilan qaytaradi, xuddi `"string"` ga o'xshab.
- `null` uchun `"object"` (obyekt)ni qaytaradi  -- bu tildagi xatodir, u aslida obyekt emas.

In the next chapters, we'll concentrate on primitive values and once we're familiar with them, we'll move on to objects.
Keyingi bo'limlarda biz e'tiborimizni primitive (sodda) qiymatlarga qaratamiz va ular bilan tanishib chiqqanimizdan so'ng, obyektlarga o'tamiz. <|MERGE_RESOLUTION|>--- conflicted
+++ resolved
@@ -68,11 +68,9 @@
 
 ## BigInt [#bigint-type]
 
-<<<<<<< HEAD
 JavaScript da "raqam" turi <code>(2<sup>53</sup>-1)</code> (bu  `9007199254740991` ga teng) dan katta butun son qiymatini, yoki manfiylar uchun <code>-(2<sup>53</sup>-1)</code> dan kichigina son qiymatini ko'rsata olmaydi. Bu ularning ichki ifodasidan kelib chiqqan texnik cheklov. 
 
  Shularning o'zi ham ko'p maqsadlarga yetarli bo'la oladi, lekin ba'zan bizga juda katta raqamlar kerak bo'ladi. Misol uchun, kriptografiya yoki mikrosoniyali aniqlikdagi vaqt belgilari uchun.
-=======
 In JavaScript, the "number" type cannot safely represent integer values larger than <code>(2<sup>53</sup>-1)</code> (that's `9007199254740991`), or less than <code>-(2<sup>53</sup>-1)</code> for negatives.
 
 To be really precise, the "number" type can store larger integers (up to <code>1.7976931348623157 * 10<sup>308</sup></code>), but outside of the safe integer range <code>±(2<sup>53</sup>-1)</code> there'll be a precision error, because not all digits fit into the fixed 64-bit storage. So an "approximate" value may be stored.
@@ -87,7 +85,6 @@
 So to say, all odd integers greater than <code>(2<sup>53</sup>-1)</code> can't be stored at all in the "number" type.
 
 For most purposes <code>±(2<sup>53</sup>-1)</code> range is quite enough, but sometimes we need the entire range of really big integers, e.g. for cryptography or microsecond-precision timestamps.
->>>>>>> 75bd2a87
 
 `BigInt` ixtiyoriy uzunlikdagi butun sonlarni ifodalash uchun tilga yaqinda qo'shilgan. 
 
@@ -279,9 +276,16 @@
 
 ## Xulosa 
 
-<<<<<<< HEAD
 JavaScriptda 8 ta ma'lumot turi mavjud.
-=======
+
+- `number` istalgan raqamalar turi uchun: butun yoki butun bo'lmagan sonlar, butun sonlar <code>±(2<sup>53</sup>-1)</code> kodi bilan chegaralanadi.
+- `bigint` istalgan uzunlikdagi butun sonlar uchun.
+- `string` satrlar uchun. Satrda nol yoki ko'p belgilar bo'lishi mumkin, bularga alohida yakka shakl yo'q.
+- `boolean` `true`/`false` (to'g'ri/noto'g'ri) uchun.
+- `null` noma'lum qiymatlar uchun -- a standalone type that has a single value `null`.
+- `undefined` belgilanmagan qiymatlar uchun -- a standalone type that has a single value `undefined`.
+- `object` mukammalroq ma'lumot tuzilmalari uchun.
+- `symbol` yagona aniqlovchilar uchun.
 - Seven primitive data types:
     - `number` for numbers of any kind: integer or floating-point, integers are limited by <code>±(2<sup>53</sup>-1)</code>.
     - `bigint` for integer numbers of arbitrary length.
@@ -292,16 +296,6 @@
     - `symbol` for unique identifiers.
 - And one non-primitive data type:
     - `object` for more complex data structures.
->>>>>>> 75bd2a87
-
-- `number` istalgan raqamalar turi uchun: butun yoki butun bo'lmagan sonlar, butun sonlar <code>±(2<sup>53</sup>-1)</code> kodi bilan chegaralanadi.
-- `bigint` istalgan uzunlikdagi butun sonlar uchun.
-- `string` satrlar uchun. Satrda nol yoki ko'p belgilar bo'lishi mumkin, bularga alohida yakka shakl yo'q.
-- `boolean` `true`/`false` (to'g'ri/noto'g'ri) uchun.
-- `null` noma'lum qiymatlar uchun -- a standalone type that has a single value `null`.
-- `undefined` belgilanmagan qiymatlar uchun -- a standalone type that has a single value `undefined`.
-- `object` mukammalroq ma'lumot tuzilmalari uchun.
-- `symbol` yagona aniqlovchilar uchun.
 
 `typeof` operatori bizga o'zgaruvchida qaysi bir tur o'rnatilganini ko'rish imkonini beradi.
  
