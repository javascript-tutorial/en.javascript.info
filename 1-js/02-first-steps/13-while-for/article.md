--- conflicted
+++ resolved
@@ -6,9 +6,7 @@
 
 *Loop-lar* bir xil kodni ko'p marotaba qaytarishning usullaridir.
 
-<<<<<<< HEAD
 ## "while" loop
-=======
 ```smart header="The for..of and for..in loops"
 A small announcement for advanced readers.
 
@@ -23,7 +21,6 @@
 ```
 
 ## The "while" loop
->>>>>>> 75bd2a87
 
 `while` loop quyidagicha sintaksisga ega:
 
@@ -181,12 +178,9 @@
 ```
 ````
 
-<<<<<<< HEAD
 
 ### Qismlarni o'tkazib yuborish
-=======
 ### Skipping parts
->>>>>>> 75bd2a87
 
 `for` ning istalgan qismini o'tkazib yuborish mumkin.
 
@@ -289,11 +283,8 @@
 
 Texnik nuqtai nazardan, bu yuqoridagi misol bilan bir xil. Albatta, biz `continue` dan foydalanish o'rniga kodni `if` blokiga o'rashimiz mumkin.
 
-<<<<<<< HEAD
 Ammo nojo'ya ta'sir sifatida, bu yana bir darajali joylashishni yaratdi (jingalak qavslar ichidagi `alert` chaqiruvi). Agar `if` ichidagi kod bir necha qatordan uzun bo'lsa, bu umumiy o'qish qobiliyatini kamaytirishi mumkin.
-=======
 But as a side effect, this created one more level of nesting (the `alert` call inside the curly braces). If the code inside of `if` is longer than a few lines, that may decrease the overall readability.
->>>>>>> 75bd2a87
 ````
 
 ````warn header="No `break/continue` to the right side of '?'"
@@ -347,12 +338,9 @@
 `input` dan keyingi ddiy `break` faqatgina ichki loop-ni to'xtatadi. 
 Bu yetarli emas -- label-lar, shunda ular yordamga keladi!
 
-<<<<<<< HEAD
 *Label* bu loop-dan avval keladigan ikki nuqtali identifikator:
-=======
 A *label* is an identifier with a colon before a loop:
 
->>>>>>> 75bd2a87
 ```js
 labelName: for (...) {
   ...
@@ -394,24 +382,18 @@
 ````warn header="Labels do not allow to \"jump\" anywhere"
 Label-lar koddagi katta o'lchamli joyga sakrashga imkon bermaydi.
 
-<<<<<<< HEAD
 Masalan, buni bajarishning iloji yo'q:
-=======
 For example, it is impossible to do this:
 
->>>>>>> 75bd2a87
 ```js
 break label; // jump to the label below (doesn't work)
 
 label: for (...)
 ```
 
-<<<<<<< HEAD
 `break` direktivi kod blokini ichida bo'lishi kerak. Texnik jihatdan, har qanday label-langan kod bloki shunday qiladi, e.g.:
-=======
 A `break` directive must be inside a code block. Technically, any labelled code block will do, e.g.:
 
->>>>>>> 75bd2a87
 ```js
 label: {
   // ...
