# JavaScript spetsifikatsiyalari

Ushbu bobda biz hozirgacha o'rgangan JavaScript-ning xususiyatlarini qisqacha ko'rib chiqamiz va nozik nuqtalarga alohida e'tibor qaratamiz.

## Kod tuzilishi

Ifodalar nuqtali vergul bilan ajratiladi:

```js run no-beautify
alert('Hello'); alert('World');
```

Odatda, line-break ga ham ajratuvchi sifatida qaraladi, shuning uchun u ham ishlatilinadi:

```js run no-beautify
alert('Hello')
alert('World')
```

Bu "avtomatik nuqtali-vergul qo'yish" deb ataladi. Ba'zan u ishlamaydi, masalan:

```js run
alert("There will be an error after this message")

[1, 2].forEach(alert)
```

Ko'pgina kod uslubi qo'llanmalari har bir ifodadan keyin nuqtali-vergul qo'yish kerak degan fikrni maqullaydi.

`{...}` kod bloklari va ular bilan loop kabi sintaksis tuzilmalaridan keyin nuqtali-vergul qoʻyish shart emas:

```js
function f() {
  // no semicolon needed after function declaration
}

for(;;) {
  // no semicolon needed after the loop
}
```

...Lekin agar biror joyga "oshiqcha" nuqtali-vergul qo'ysak ham, bu xatolik emas. Bu hisobga olinmaydi.

Ko'proq: <info:structure> da.

## Qat'iy rejim

Zamonaviy JavaScript-ning barcha xususiyatlarini to'liq faollashtirish uchun skriptlarni `"use strict"` bila boshlashimiz kerak.

```js
'use strict';

...
```

Direktiv skriptning yuqori qismida yoki funktsiya tanasining boshida bo'lishi kerak.

<<<<<<< HEAD
`"Qat'iy rejim"`siz hamma narsa ishlayveradi, lekin ba'zi xususiyatlar eskicha, "mos keluvchan" usulda ishlaydi. Biz odatda zamonaviy usulni afzal ko'ramiz.
=======
Without `"use strict"`, everything still works, but some features behave in the old-fashioned, "compatible" way. We'd generally prefer the modern behavior.
>>>>>>> 75bd2a87

Tilning ba'zi zamonaviy xususiyatlari (masalan, biz keyinroq o'rganadigan class-lar) qat'iy rejimni bilvosita faollashtiradi.

Ko'proq: <info:strict-mode> da.

## O'zgaruvchilar

Quyidagilar yordamida e'lon qilinadi:

- `let`
- `const` (konstanta, o'zgartirib bo'lmas)
- `var` (eski-uslubda, keyinroq ko'ramiz)

O'zgaruvchi nomi o'z ichiga quyidagilarni olishi mumkin:
- Harflar va raqamlar, lekin birinchi belgi raqam bo'la olmaydi.
- `$` va `_` belgilar odatda, harflar bilan teng.
- Lotin bo'lmagan alifbo va ierogliflarga ham ruxsat berilgan, lekin ulardan keng qo'llanilmaydi.

O'zgaruvchilar dinamik ravishda yoziladi. Ular istalgan qiymatni saqlay oladi:

```js
let x = 5;
x = "John";
```

8 ta ma'lumot turi mavjud:

- `number` kasr nuqta va butun sonlar uchun,
- `bigint` katta o'lchamli butun sonlar uchun,
- `string` satirlar uchun,
- `boolean` mantiqiy qiymatlar uchun: `true/false`,
- `null` -- "bo'sh" yoki "mavjud emas"ni anglatuvchi yagona `null` qiymatga ega tur ,
- `undefined` -- "e'lon qilinmagan"ni anglatuvchi yagona `undefined` qiymatga ega tur, 
- `object` va `symbol` -- murakkab ma'lumotlar tuzilmalari va noyob identifikatorlar uchun, biz ularni hali o'rganmaganmiz.

`typeof` operatori qiymatning turini qaytaradi, lekin ikkita istisno mavjud:
```js
typeof null == "object" // error in the language
typeof function(){} == "function" // functions are treated specially
```

Ko'proq: <info:variables> va <info:types> da.

## O'zaro ta'sir

Biz ishlash muhiti sifatida brauzerdan foydalanamiz, shuning uchun asosiy UI funktsiyalari quyidagilar bo'ladi:

[`prompt(savol, [default])`](mdn:api/Window/prompt)
:`savol` so'raydi va foydalanuvchi kiritgan qiymatni yoki agar "bekor qilish" ni bossa `null`ni qaytaradi.

[`confirm(savol)`](mdn:api/Window/confirm)
:`savol` so'raydi va Ok yoki Cancel dan birini tanlash imkinini beradi. Tanlov `true/false` bo'lib qaytariladi.

[`alert(habar)`](mdn:api/Window/alert)
:`habar`ni chiqaradi.

Bu funksiyalarning barchasi *modal* bo‘lib, ular kod bajarilishini to‘xtatib turadi va tashrif buyuruvchi javob bermaguncha sahifa bilan o‘zaro aloqa qilishiga yo‘l qo‘ymaydi.

Masalan:

```js run
let userName = prompt("Your name?", "Alice");
let isTeaWanted = confirm("Do you want some tea?");

alert( "Visitor: " + userName ); // Alice
alert( "Tea wanted: " + isTeaWanted ); // true
```

Ko'proq: <info:alert-prompt-confirm> da.

## Operatorlar

JavaScript quyidagi operatorlarni qo'llab-quvvatlaydi:

Arifmetik
: Doimiy: `* + - /`, `%` qoldiq uchun va `**` sonning darajasi uchun.

    Binar plus `+` string-larni birlashtiradi. Va agar operandlardan biri string bo'lsa, qolgani ham string-ga konvertatsiya qilinadi.

    ```js run
    alert( '1' + 2 ); // '12', string
    alert( 1 + '2' ); // '12', string
    ```

Tayinlashlar
: Oddiy tayinlash mavjud: `a = b` va u `a *= 2` ga o'xshaganlarni biriktiradi.

Bitwise
<<<<<<< HEAD
: Bitwise operatorlar juda past, bit-darajadagi 32-bitli butun sonlar bilan ishlaydi : kerak bo'lganda [docs](mdn:/JavaScript/Guide/Expressions_and_Operators#Bitwise) dan ko'ring.
=======
: Bitwise operators work with 32-bit integers at the lowest, bit-level: see the [docs](mdn:/JavaScript/Guide/Expressions_and_Operators#bitwise_operators) when they are needed.
>>>>>>> 75bd2a87

Shart
: Uchta parametrga ega yagona operator: `cond ? resultA : resultB`. Agar `cond` rost bo'lsa, `resultA` ni, aks holda `resultB` ni qaytaradi.

Mantiqiy operatorlar
: Mantiqiy AND `&&` va OR `||` kichik doirali hisoblashni amalga oshiradi va to'xtagan joyidagi qiymatni qaytaradi (  `true`/`false` kerak emas). Mantiqiy NOT `!` operandni boolean turga aylantiradi va uning teskari qiymatini qaytaradi.

Nullish coalescing operator
: `??` operatori o'zgaruvchilar ro'yhatidan e'lon qilingan qiymatni tanlash imkonini beradi. `a ?? b` ning natijasi u `null/undefined` bo'lmaguncha `a` ga, keyin `b` ga teng.

 Taqqoslashlar
: Tenglik tekshiruvi `==` xar hil turgadi qiymatlarni (`null` va `undefined` dan tashqari, chunki ular bir-biridan boshqa hechn narsaga teng emas) songa aylantiradi , shunday qilib, ular teng bo'ladi:

    ```js run
    alert( 0 == false ); // true
    alert( 0 == '' ); // true
    ```

    Boshqa taqqoslashlar ham songa aylantiradi albatta.

    Qat'iy tenglik tekshiruve `===` konvertatsiyani amalga oshirmaydi: xar hil turlar u uchun turli qiymatlar hisoblanadi.

    `null` va `undefined` lar maxsus qiymatlardir: ular bir-biriga teng `==` va boshqa hech narsaga teng emas.

    Kattaroq/kichikroq taqqoslashlar string-larni belgima-belgi solishtiradi, boshqa turlar esa songa aylantiriladi.

Boshqa operatorlar
: Yana ba'zi boshqa operatorlar ham mavjud, vergul operatori kabi.

Ko'proq: <info:operators>, <info:comparison>, <info:logical-operators>, <info:nullish-coalescing-operator> da.

## Loop-lar

- Biz loop-larning 3 ta turini ko'rib chiqdik:

    ```js
    // 1
    while (condition) {
      ...
    }

    // 2
    do {
      ...
    } while (condition);

    // 3
    for(let i = 0; i < 10; i++) {
      ...
    }
    ```

- `for(let...)` loop-da e'lon qilingan o'zgaruvchi faqat loop ichida ko'rinadi. Ammo biz `let` ni tushirib qoldirishimiz va joriy o'zgaruvchidan qayta foydalanishimiz mumkin.
- `break/continue` direktivlari loop/joriy iteratsiyadan chiqish imkonini beradi. Ichma-ich loop-larni buzish uchun label-lardan foydalaning.

Ko'proq ma'mulot uchun: <info:while-for>.

Keyinchalik biz object-lar bilan ishlash uchun ko'proq turdagi loop-larni o'rganamiz.

## "switch" tuzilmasi

"switch" tuzilmasi bir nechta `if` tekshiruvlarini o'rnini bosa oladi. U taqqoslashlar uchun `===` (qat'iy tenglik) dan foydalanadi.

Masalan:

```js run
let age = prompt('Your age?', 18);

switch (age) {
  case 18:
    alert("Won't work"); // the result of prompt is a string, not a number
    break;

  case "18":
    alert("This works!");
    break;

  default:
    alert("Any value not equal to one above");
}
```

Ko'proq ma'lumot uchun: <info:switch>.

## Funktsiyalar

Biz JavaScript-da funksiya yaratishning uchta usulini ko'rib chiqdik:

1. Function Declaration: asosiy kod oqimidagi funktsiya

    ```js
    function sum(a, b) {
      let result = a + b;

      return result;
    }
    ```

2. Function Expression: ifoda kontekstidagi funksiya

    ```js
    let sum = function(a, b) {
      let result = a + b;

      return result;
    };
    ```

<<<<<<< HEAD
3. Arrow funktsiyalar
=======
3. Arrow functions:

    ```js
    // expression on the right side
    let sum = (a, b) => a + b;

>>>>>>> 75bd2a87
    // or multi-line syntax with { ... }, need return here:
    let sum = (a, b) => {
      // ...
      return a + b;
    }

    // without arguments
    let sayHi = () => alert("Hello");

    // with a single argument
    let double = n => n * 2;
    ```


- Funktsiyalar mahalliy o'zgaruvchilarga ega bo'lishi mumkin: uning tanasi ichida yoki parametrlari ro'yhati e'lon qilingan. Bunday o'zgaruvchilarni faqat funktsiya ichidan ko'rsa bo'ladi.
- Parameterlar doimiy qiymatga ega bo'lishi mumkin: `function sum(a = 1, b = 2) {...}`.
- Funktsiyalar har doim nimadur qaytaradi. Agar `return` ifodasi bo'lmasa, u holda natija `undefined` bo'ladi.

Ma'lumot uchun: <info:function-basics>, <info:arrow-functions-basics>.

## Hali davom etadi

Bu JavaScript xususiyatlarining qisqacha ro'yxati edi. Hozircha biz faqat asosiy narsalarni o'rgandik. Kelgusi darsliklarda siz JavaScript-ning boshqa maxsus va ilg'or xususiyatlarini topasiz.<|MERGE_RESOLUTION|>--- conflicted
+++ resolved
@@ -55,11 +55,8 @@
 
 Direktiv skriptning yuqori qismida yoki funktsiya tanasining boshida bo'lishi kerak.
 
-<<<<<<< HEAD
 `"Qat'iy rejim"`siz hamma narsa ishlayveradi, lekin ba'zi xususiyatlar eskicha, "mos keluvchan" usulda ishlaydi. Biz odatda zamonaviy usulni afzal ko'ramiz.
-=======
 Without `"use strict"`, everything still works, but some features behave in the old-fashioned, "compatible" way. We'd generally prefer the modern behavior.
->>>>>>> 75bd2a87
 
 Tilning ba'zi zamonaviy xususiyatlari (masalan, biz keyinroq o'rganadigan class-lar) qat'iy rejimni bilvosita faollashtiradi.
 
@@ -148,11 +145,8 @@
 : Oddiy tayinlash mavjud: `a = b` va u `a *= 2` ga o'xshaganlarni biriktiradi.
 
 Bitwise
-<<<<<<< HEAD
 : Bitwise operatorlar juda past, bit-darajadagi 32-bitli butun sonlar bilan ishlaydi : kerak bo'lganda [docs](mdn:/JavaScript/Guide/Expressions_and_Operators#Bitwise) dan ko'ring.
-=======
 : Bitwise operators work with 32-bit integers at the lowest, bit-level: see the [docs](mdn:/JavaScript/Guide/Expressions_and_Operators#bitwise_operators) when they are needed.
->>>>>>> 75bd2a87
 
 Shart
 : Uchta parametrga ega yagona operator: `cond ? resultA : resultB`. Agar `cond` rost bo'lsa, `resultA` ni, aks holda `resultB` ni qaytaradi.
@@ -261,16 +255,13 @@
     };
     ```
 
-<<<<<<< HEAD
 3. Arrow funktsiyalar
-=======
 3. Arrow functions:
 
     ```js
     // expression on the right side
     let sum = (a, b) => a + b;
 
->>>>>>> 75bd2a87
     // or multi-line syntax with { ... }, need return here:
     let sum = (a, b) => {
       // ...
