--- conflicted
+++ resolved
@@ -80,11 +80,8 @@
 
 ## Binary bilan string birlashtirish +
 
-<<<<<<< HEAD
 Keling, maktab arifmetikasidan uzoqda bo'lgan JavaScript operatorlarining xususiyatlari bilan tanishaylik.
-=======
 Let's meet the features of JavaScript operators that are beyond school arithmetics.
->>>>>>> 75bd2a87
 
 Odatda, plyus `+` operatori raqamlarni qo'shadi.
 
@@ -199,7 +196,6 @@
 | Ustuvorlik | Nomi | Belgisi |
 |------------|------|------|
 | ... | ... | ... |
-<<<<<<< HEAD
 | 15 | unary plyus | `+` |
 | 15 | unary inkor | `-` |
 | 14 | darajaga ko'ratish | `**` |
@@ -207,7 +203,6 @@
 | 13 | bo'luv | `/` |
 | 12 | qo'shuv | `+` |
 | 12 | ayiruv | `-` |
-=======
 | 14 | unary plus | `+` |
 | 14 | unary negation | `-` |
 | 13 | exponentiation | `**` |
@@ -215,16 +210,12 @@
 | 12 | division | `/` |
 | 11 | addition | `+` |
 | 11 | subtraction | `-` |
->>>>>>> 75bd2a87
 | ... | ... | ... |
 | 2 | tayinlash | `=` |
 | ... | ... | ... |
 
-<<<<<<< HEAD
 Ko'rib turganimizdek, "unary plyus" "qo'shish" (binary plyus) ning "12" dan yuqori bo'lgan "15" ustuvorligiga ega. Shuning uchun `"+olma + +apelsinlar"` ifodasida qo'shuvdan oldin unary plyuslar ishlaydi.
-=======
 As we can see, the "unary plus" has a priority of `14` which is higher than the `11` of "addition" (binary plus). That's why, in the expression `"+apples + +oranges"`, unary pluses work before the addition.
->>>>>>> 75bd2a87
 
 ## Tayinlash
 
@@ -458,11 +449,8 @@
 - RIGHT SHIFT ( `>>` )
 - ZERO-FILL RIGHT SHIFT ( `>>>` )
 
-<<<<<<< HEAD
 Ushbu operatorlar juda kamdan-kam hollarda, eng past (bit bo'yicha) darajadagi raqamlar bilan ishlashimiz kerak bo'lganda qo'llaniladi. Yaqin orada bizga bu operatorlar kerak bo'lmaydi, chunki veb ishlab chiqishda ulardan kam foydalaniladi, lekin kriptografiya kabi ba'zi maxsus sohalarda ular foydalidir. Zarurat tug'ilganda MDN da [Bitwise Operators](https://developer.mozilla.org/en-US/docs/Web/JavaScript/Guide/Expressions_and_Operators#Bitwise) bo'limini o'qishingiz mumkin.
-=======
 These operators are used very rarely, when we need to fiddle with numbers on the very lowest (bitwise) level. We won't need these operators any time soon, as web development has little use of them, but in some special areas, such as cryptography, they are useful. You can read the [Bitwise Operators](https://developer.mozilla.org/en-US/docs/Web/JavaScript/Guide/Expressions_and_Operators#bitwise_operators) chapter on MDN when a need arises.
->>>>>>> 75bd2a87
 
 ## Comma (vergul)
 
