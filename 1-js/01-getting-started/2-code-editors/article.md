--- conflicted
+++ resolved
@@ -18,15 +18,9 @@
 
 All of the IDEs are cross-platform.
 
-<<<<<<< HEAD
-For Windows, there's also a "Visual Studio" editor, don't mess it with "Visual Studio Code". "Visual Studio" is a paid and actually very powerful Windows-only editor, well-suited for .NET platform. A free version of it is called [Visual Studio Community](https://www.visualstudio.com/vs/community/).
-=======
-For Windows, there's also a "Visual Studio" editor, don't confuse it with "Visual Studio Code". "Visual Studio" is a paid and actually very powerful Windows-only editor, well-suited for .NET platform. A free version of it is called ([Visual Studio Community](https://www.visualstudio.com/vs/community/)).
->>>>>>> 7361a228
+For Windows, there's also a "Visual Studio" editor, don't confuse it with "Visual Studio Code". "Visual Studio" is a paid and actually very powerful Windows-only editor, well-suited for .NET platform. A free version of it is called ([Visual Studio Community](https://www.visualstudio.com/vs/community/).
 
 Many IDEs are paid, but have a trial period. Their cost is usually negligible compared to a qualified developer's salary, so just choose the best one for you.
-
-
 
 ## Lightweight editors
 
