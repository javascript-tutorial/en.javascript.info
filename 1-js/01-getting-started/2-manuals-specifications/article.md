--- conflicted
+++ resolved
@@ -1,23 +1,17 @@
 
 # Qo'llanma va Ko'rsatmalar
 
-<<<<<<< HEAD
 Bu kitob qisqa-o'quv qo'llanma hisoblanadi. Bu kitobning maqsadi sizga tilni asta-sekin o'rgatishdir. Lekin, siz boshlang'ich narsalar bilan tanishib bo'lganingizdan kegin, sizga boshqa manbalar kerak bo'ladi.
 ## ko'rsatma
 [The ECMA-262 specification](https://www.ecma-international.org/publications/standards/Ecma-262.htm) Javascript haqida eng chuqur, batafsil va rasmiy ma'lumotlarni o'z ichiga oladi. U tilni yoritib, izohlab beradi.
-=======
 This book is a *tutorial*. It aims to help you gradually learn the language. But once you're familiar with the basics, you'll need other resources.
->>>>>>> 75bd2a87
 
 Ammo u rasmiy bo'lishi bilan bir qatorda, dastlab uni tushunish qiyin. Shuning uchun, agar sizga til tafsilotlari haqida eng ishonchli ma'lumotlar manbasi kerak bo'lsa, bu ko'rsatmalar siz uchun to'g'ri joy.Ammo bu kundalik foydalanishda ishlatilmaydi.
 
 
 
-<<<<<<< HEAD
 Har yili yangi ko’rsatmalar varianti(versiyasi) chiqariladi. Ushbu versiyalarning orasida eng so'nggi qo'llanmani  htt <https://tc39.es/ecma262/> dan topsa bo'ladi. 
-=======
 A new specification version is released every year. Between these releases, the latest specification draft is at <https://tc39.es/ecma262/>.
->>>>>>> 75bd2a87
 
 
 Eng so'ngi xususiyatlar jumladan "almost standard" "Deyarli standart" ("3-bosqich" deb ataladigan) haqida bilish uchun https://github.com/tc39/proposals>. saytidagi takliflarni ko’rib chiqing.
@@ -26,15 +20,12 @@
 
 ## Yo'riqnoma
 
-<<<<<<< HEAD
 - **MDN (Mozilla) JavaScript Reference** misollar va boshqa maʼlumotlarga ega bo'lgan asosiy qoʻllanmadir.Tilning individual funktsiyalari, usullari va boshqalar haqida chuqur ma'lumot olish bu - juda yaxshi.  
 
     Buni <https://developer.mozilla.org/en-US/docs/Web/JavaScript/Reference> sahifasidan topsangiz bo'ladi.
-=======
     You can find it at <https://developer.mozilla.org/en-US/docs/Web/JavaScript/Reference>.
 
 Although, it's often best to use an internet search instead. Just use "MDN [term]" in the query, e.g. <https://google.com/search?q=MDN+parseInt> to search for the `parseInt` function.
->>>>>>> 75bd2a87
 
 Lekin internetdan izlanish ko'pincha eng yaxshisi yo'l hisonblanadi. So'rovda shunchaki "MDN [term]" foydalaning. Masalan, `parseInt` funksiyasini qidirish uchun <https://google.com/search?q=MDN+parseInt> dan foydalaning. 
 ## Salohiyat jadvallari                                                                        
@@ -43,17 +34,14 @@
 
 Ularning brauzer va boshqa enjinlar(engine) ga asoslangan qo'llovini ko'rish uchun quyidagilarni ko'rib chiqing:
 
-<<<<<<< HEAD
 - <http://caniuse.com> - har bir xususiyat uchun qo'llab-quvvatlash jadvallari, masalan: Qaysi enjin zamonaviy kriptografiya funktsiyalarini qo'llab-quvvatlashini ko'rish uchun: <http://caniuse.com/#feat=cryptography>.
 - <https://kangax.github.io/compat-table> - til xususiyatlariga va ularni qo'llaydigan yoki qo'llamaydigan enjin(engine) larga ega jadval.
 
 Bu resurslarning barchasi real hayotni rivojlantirishda foydali, chunki ular til tafsilotlari, ularni qo'llab-quvvatlash va boshqalar haqida qimmatli ma'lumotlarni o'z ichiga oladi.
  Iltimos, sizga biror dastur to'grisida batafsil ma'lumot kerak bo'lip qolishi mumkin bo'lgan vaziyatlar uchun ularni hammasini (yoki shu betni) eslab qoling. 
-=======
 - <https://caniuse.com> - per-feature tables of support, e.g. to see which engines support modern cryptography functions: <https://caniuse.com/#feat=cryptography>.
 - <https://kangax.github.io/compat-table> - a table with language features and engines that support those or don't support.
 
 All these resources are useful in real-life development, as they contain valuable information about language details, their support, etc.
 
-Please remember them (or this page) for the cases when you need in-depth information about a particular feature.
->>>>>>> 75bd2a87
+Please remember them (or this page) for the cases when you need in-depth information about a particular feature.