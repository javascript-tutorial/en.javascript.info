--- conflicted
+++ resolved
@@ -11,11 +11,8 @@
 
  IDE bu loyihalarni yuklaydi ( bular bir nechata fayl bo’lishi mumkin), fayllar o’rtasida yo’nalishni aniqlashga imkon beradi(navigatsiya),  butun loyihaga asoslangan holda avtomatik tarzda ma’lumotlarni kiritish bilan ta’minlaydi ( bu faqatkina ochiq fayl emas) va versiyalarni boshqaruv tizimi (masalan [git](https://git-scm.com/)), a sinov muhiti va boshqa “loyiha darajasi” dagi narsalar bilan qo’shilib ishlaydi. 
 
-<<<<<<< HEAD
-=======
 - [Visual Studio Code](https://code.visualstudio.com/) (cross-platform, free).
 - [WebStorm](https://www.jetbrains.com/webstorm/) (cross-platform, paid).
->>>>>>> 75bd2a87
 
 
  Agar siz hali IDE ni tanlamagan bo’lsangiz quyidagi tanlov(variant)larni ko’rib chiqing: 
@@ -31,17 +28,14 @@
 
 “Yengil muharrirlar” IDElardek kuchli emas, lekin ular tez, sodda va oddiy. 
 
-<<<<<<< HEAD
 Ular asosan fayllarni ochida va darhol tahrir qilishda ishlatiladi. 
 
 “yengil tahrirlovchi” va “IDE” o’rtsidagi asosiy farq shundaki, IDE loyiha-darajasida ishlaydi, shuning uchun u ishga tushganda ko’proq ma’lumot yuklaydi,agar kerak bo’lsa, loyiha tuzilishini tahlil qiladi, va hokazo. Agar siz faqat bitta fayl bilan ishlashingiz kerak bo’lsa, yengil tahrirlovchi ancha tez.  
-=======
 There are many options, for instance:
 
 - [Sublime Text](https://www.sublimetext.com/) (cross-platform, shareware).
 - [Notepad++](https://notepad-plus-plus.org/) (Windows, free).
 - [Vim](https://www.vim.org/) and [Emacs](https://www.gnu.org/software/emacs/) are also cool if you know how to use them.
->>>>>>> 75bd2a87
 
 Amalda, yengil tahrirlovchi juda ko’p pluginlari (dasturga ko'proq vazifa bajarishi uchun qo'shiladigan qo'shimcha dastur) bo’lishi mumkin, jumladan katalog darajasidagi sintaksis tahlilchilari va  avtomatik tarzda ma’lumotlarni to’ldirish dasturlari. Shuning uchun, yengil tahrirlovchi va IDE o’rtasida yaqqol chegara yo’q. 
 Quyidagi tanlov(variant)lar ko'rib chiqishingizga:
@@ -53,17 +47,14 @@
 
 ## Keling tortishmaylik
 
-<<<<<<< HEAD
 Yuqorida takidlab o’tilgan tahrirlovchilarni o'zini yaxshi dasturchi dep biladigan, men yoki mening do’stlarim uzoq vaqtlardan beri foydalanib kelishmoqda va bundan juda xursandmiz. 
 
 Bizding bu katta dunyoda boshqa ajoyib tahrirlovchi dasturlar ham bor. Iltimos o’zingizga eng yoqqanini tanlang. 
 
 Boshqa jihozlar kabi, tahrirlovchi dasturini tanlash ham shaxsiy hisoblanadi, va sizning proyektingiz, odatingiz va o'z xohishingizga bog’liq. 
-=======
 The choice of an editor, like any other tool, is individual and depends on your projects, habits, and personal preferences.
 
 The author's personal opinion:
 
 - I'd use [Visual Studio Code](https://code.visualstudio.com/) if I develop mostly frontend.
-- Otherwise, if it's mostly another language/platform and partially frontend, then consider other editors, such as XCode (Mac), Visual Studio (Windows) or Jetbrains family (Webstorm, PHPStorm, RubyMine etc, depending on the language).
->>>>>>> 75bd2a87
+- Otherwise, if it's mostly another language/platform and partially frontend, then consider other editors, such as XCode (Mac), Visual Studio (Windows) or Jetbrains family (Webstorm, PHPStorm, RubyMine etc, depending on the language).