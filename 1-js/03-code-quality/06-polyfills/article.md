
# Polyfills and transpilers

The JavaScript language steadily evolves. New proposals to the language appear regularly, they are analyzed and, if considered worthy, are appended to the list at <https://tc39.github.io/ecma262/> and then progress to the [specification](https://www.ecma-international.org/publications-and-standards/standards/ecma-262/).

Teams behind JavaScript engines have their own ideas about what to implement first. They may decide to implement proposals that are in draft and postpone things that are already in the spec, because they are less interesting or just harder to do.

So it's quite common for an engine to implement only part of the standard.

A good page to see the current state of support for language features is <https://compat-table.github.io/compat-table/es6/> (it's big, we have a lot to study yet).

As programmers, we'd like to use most recent features. The more good stuff - the better!

On the other hand, how to make our modern code work on older engines that don't understand recent features yet?

There are two tools for that:

1. Transpilers.
2. Polyfills.

Here, in this chapter, our purpose is to get the gist of how they work, and their place in web development.

## Transpilers

A [transpiler](https://en.wikipedia.org/wiki/Source-to-source_compiler) is a special piece of software that translates source code to another source code. It can parse ("read and understand") modern code and rewrite it using older syntax constructs, so that it'll also work in outdated engines.

E.g. JavaScript before year 2020 didn't have the "nullish coalescing operator" `??`. So, if a visitor uses an outdated browser, it may fail to understand the code like `height = height ?? 100`.

A transpiler would analyze our code and rewrite `height ?? 100` into `(height !== undefined && height !== null) ? height : 100`.

```js
// before running the transpiler
height = height ?? 100;

// after running the transpiler
height = (height !== undefined && height !== null) ? height : 100;
```

Now the rewritten code is suitable for older JavaScript engines.

Usually, a developer runs the transpiler on their own computer, and then deploys the transpiled code to the server.

Speaking of names, [Babel](https://babeljs.io) is one of the most prominent transpilers out there.

Modern project build systems, such as [webpack](https://webpack.js.org/), provide a means to run a transpiler automatically on every code change, so it's very easy to integrate into the development process.

## Polyfills

New language features may include not only syntax constructs and operators, but also built-in functions.

For example, `Math.trunc(n)` is a function that "cuts off" the decimal part of a number, e.g `Math.trunc(1.23)` returns `1`.

In some (very outdated) JavaScript engines, there's no `Math.trunc`, so such code will fail.

As we're talking about new functions, not syntax changes, there's no need to transpile anything here. We just need to declare the missing function.

A script that updates/adds new functions is called "polyfill". It "fills in" the gap and adds missing implementations.

For this particular case, the polyfill for `Math.trunc` is a script that implements it, like this:

```js
if (!Math.trunc) { // if no such function
  // implement it
  Math.trunc = function(number) {
    // Math.ceil and Math.floor exist even in ancient JavaScript engines
    // they are covered later in the tutorial
    return number < 0 ? Math.ceil(number) : Math.floor(number);
  };
}
```

JavaScript is a highly dynamic language. Scripts may add/modify any function, even built-in ones.

<<<<<<< HEAD
One interesting polyfill library is [core-js](https://github.com/zloirock/core-js), which supports a wide range of features and allows you to include only the specific ones you need.
=======
An interesting polyfill library is [core js](https://github.com/zloirock/core-js) that supports a lot and allows to include only needed features.

>>>>>>> a2b97b5d

## Summary

In this chapter we'd like to motivate you to study modern and even "bleeding-edge" language features, even if they aren't yet well-supported by JavaScript engines.

Just don't forget to use a transpiler (if using modern syntax or operators) and polyfills (to add functions that may be missing). They'll ensure that the code works.

For example, later when you're familiar with JavaScript, you can setup a code build system based on [webpack](https://webpack.js.org/) with the [babel-loader](https://github.com/babel/babel-loader) plugin.

Good resources that show the current state of support for various features:
- <https://compat-table.github.io/compat-table/es6/> - for pure JavaScript.
- <https://caniuse.com/> - for browser-related functions.

P.S. Google Chrome is usually the most up-to-date with language features, try it if a tutorial demo fails. Most tutorial demos work with any modern browser though.
<|MERGE_RESOLUTION|>--- conflicted
+++ resolved
@@ -71,12 +71,7 @@
 
 JavaScript is a highly dynamic language. Scripts may add/modify any function, even built-in ones.
 
-<<<<<<< HEAD
-One interesting polyfill library is [core-js](https://github.com/zloirock/core-js), which supports a wide range of features and allows you to include only the specific ones you need.
-=======
-An interesting polyfill library is [core js](https://github.com/zloirock/core-js) that supports a lot and allows to include only needed features.
-
->>>>>>> a2b97b5d
+One interesting polyfill library is [core-js](https://github.com/zloirock/core-js), which supports a wide range of features and allows you to include only the ones you need.
 
 ## Summary
 
