# Promise

Imagine that you're a top singer, and fans ask day and night for your upcoming song.

To get some relief, you promise to send it to them when it's published. You give your fans a list. They can fill in their email addresses, so that when the song becomes available, all subscribed parties instantly receive it. And even if something goes very wrong, say, a fire in the studio, so that you can't publish the song, they will still be notified.

Everyone is happy: you, because the people don't crowd you anymore, and fans, because they won't miss the song.

This is a real-life analogy for things we often have in programming:

1. A "producing code" that does something and takes time. For instance, some code that loads the data over a network. That's a "singer".
2. A "consuming code" that wants the result of the "producing code" once it's ready. Many functions  may need that result. These are the "fans".
3. A *promise* is a special JavaScript object that links the "producing code" and the "consuming code" together. In terms of our analogy: this is the "subscription list". The "producing code" takes whatever time it needs to produce the promised result, and the "promise" makes that result available to all of the subscribed code when it's ready.

The analogy isn't terribly accurate, because JavaScript promises are more complex than a simple subscription list: they have additional features and limitations. But it's fine to begin with.

The constructor syntax for a promise object is:

```js
let promise = new Promise(function(resolve, reject) {
  // executor (the producing code, "singer")
});
```

The function passed to `new Promise` is called the *executor*. When `new Promise` is created, the executor runs automatically. It contains the producing code which should eventually produce the result. In terms of the analogy above: the executor is the "singer".

Its arguments `resolve` and `reject` are callbacks provided by JavaScript itself. Our code is only inside the executor.

When the executor obtains the result, be it soon or late, doesn't matter, it should call one of these callbacks:

- `resolve(value)` — if the job finished successfully, with result `value`.
- `reject(error)` — if an error occurred, `error` is the error object.

<<<<<<< HEAD
So to summarize: the executor runs automatically and attempts to perform a job. When it is finished with the attempt it calls `resolve` if it was successful or `reject` if there was an error.
=======
So to summarize: the executor runs automatically and attempts to do a job. When it is finished with the attempt it calls `resolve` if it was successful or `reject` if there was an error."
>>>>>>> cb82cc45

The `promise` object returned by the `new Promise` constructor has these internal properties:

- `state` — initially `"pending"`, then changes to either `"fulfilled"` when `resolve` is called or `"rejected"` when `reject` is called.
- `result` — initially `undefined`, then changes to `value` when `resolve(value)` called or `error` when `reject(error)` is called.

So the executor eventually moves `promise` to one of these states:

![](promise-resolve-reject.svg)

Later we'll see how "fans" can subscribe to these changes.

Here's an example of a promise constructor and a simple executor function with  "producing code" that takes time (via `setTimeout`):

```js run
let promise = new Promise(function(resolve, reject) {
  // the function is executed automatically when the promise is constructed

  // after 1 second signal that the job is done with the result "done"
  setTimeout(() => *!*resolve("done")*/!*, 1000);
});
```

We can see two things by running the code above:

1. The executor is called automatically and immediately (by `new Promise`).
2. The executor receives two arguments: `resolve` and `reject`. These functions are pre-defined by the JavaScript engine, so we don't need to create them. We should only call one of them when ready.

    After one second of "processing" the executor calls `resolve("done")` to produce the result. This changes the state of the `promise` object:

    ![](promise-resolve-1.svg)

That was an example of a successful job completion, a "fulfilled promise".

And now an example of the executor rejecting the promise with an error:

```js
let promise = new Promise(function(resolve, reject) {
  // after 1 second signal that the job is finished with an error
  setTimeout(() => *!*reject(new Error("Whoops!"))*/!*, 1000);
});
```

The call to `reject(...)` moves the promise object to `"rejected"` state:

![](promise-reject-1.svg)

To summarize, the executor should perform a job (usually something that takes time) and then call `resolve` or `reject` to change the state of the corresponding promise object.

A promise that is either resolved or rejected is called "settled", as opposed to an initially "pending" promise.

````smart header="There can be only a single result or an error"
The executor should call only one `resolve` or one `reject`. Any state change is final.

All further calls of `resolve` and `reject` are ignored:

```js
let promise = new Promise(function(resolve, reject) {
*!*
  resolve("done");
*/!*

  reject(new Error("…")); // ignored
  setTimeout(() => resolve("…")); // ignored
});
```

The idea is that a job done by the executor may have only one result or an error.

Also, `resolve`/`reject` expect only one argument (or none) and will ignore additional arguments.
````

```smart header="Reject with `Error` objects"
In case something goes wrong, the executor should call `reject`. That can be done with any type of argument (just like `resolve`). But it is recommended to use `Error` objects (or objects that inherit from `Error`). The reasoning for that will soon become apparent.
```

````smart header="Immediately calling `resolve`/`reject`"
In practice, an executor usually does something asynchronously and calls `resolve`/`reject` after some time, but it doesn't have to. We also can call `resolve` or `reject` immediately, like this:

```js
let promise = new Promise(function(resolve, reject) {
  // not taking our time to do the job
  resolve(123); // immediately give the result: 123
});
```

For instance, this might happen when we start to do a job but then see that everything has already been completed and cached.

That's fine. We immediately have a resolved promise.
````

```smart header="The `state` and `result` are internal"
The properties `state` and `result` of the Promise object are internal. We can't directly access them. We can use the methods `.then`/`.catch`/`.finally` for that. They are described below.
```

## Consumers: then, catch, finally

A Promise object serves as a link between the executor (the "producing code" or "singer") and the consuming functions (the "fans"), which will receive the result or error. Consuming functions can be registered (subscribed) using methods `.then`, `.catch` and `.finally`.

### then

The most important, fundamental one is `.then`.

The syntax is:

```js
promise.then(
  function(result) { *!*/* handle a successful result */*/!* },
  function(error) { *!*/* handle an error */*/!* }
);
```

The first argument of `.then` is a function that runs when the promise is resolved, and receives the result.

The second argument of `.then` is a function that runs when the promise is rejected, and receives the error.

For instance, here's a reaction to a successfully resolved promise:

```js run
let promise = new Promise(function(resolve, reject) {
  setTimeout(() => resolve("done!"), 1000);
});

// resolve runs the first function in .then
promise.then(
*!*
  result => alert(result), // shows "done!" after 1 second
*/!*
  error => alert(error) // doesn't run
);
```

The first function was executed.

And in the case of a rejection, the second one:

```js run
let promise = new Promise(function(resolve, reject) {
  setTimeout(() => reject(new Error("Whoops!")), 1000);
});

// reject runs the second function in .then
promise.then(
  result => alert(result), // doesn't run
*!*
  error => alert(error) // shows "Error: Whoops!" after 1 second
*/!*
);
```

If we're interested only in successful completions, then we can provide only one function argument to `.then`:

```js run
let promise = new Promise(resolve => {
  setTimeout(() => resolve("done!"), 1000);
});

*!*
promise.then(alert); // shows "done!" after 1 second
*/!*
```

### catch

If we're interested only in errors, then we can use `null` as the first argument: `.then(null, errorHandlingFunction)`. Or we can use `.catch(errorHandlingFunction)`, which is exactly the same:


```js run
let promise = new Promise((resolve, reject) => {
  setTimeout(() => reject(new Error("Whoops!")), 1000);
});

*!*
// .catch(f) is the same as promise.then(null, f)
promise.catch(alert); // shows "Error: Whoops!" after 1 second
*/!*
```

The call `.catch(f)` is a complete analog of `.then(null, f)`, it's just a shorthand.

### finally

Just like there's a `finally` clause in a regular `try {...} catch {...}`, there's `finally` in promises.

The call `.finally(f)` is similar to `.then(f, f)` in the sense that `f` always runs when the promise is settled: be it resolve or reject.

`finally` is a good handler for performing cleanup, e.g. stopping our loading indicators, as they are not needed anymore, no matter what the outcome is.

Like this:

```js
new Promise((resolve, reject) => {
  /* do something that takes time, and then call resolve/reject */
})
*!*
  // runs when the promise is settled, doesn't matter successfully or not
  .finally(() => stop loading indicator)
  // so the loading indicator is always stopped before we process the result/error
*/!*
  .then(result => show result, err => show error)
```

That said, `finally(f)` isn't exactly an alias of `then(f,f)` though. There are few subtle differences:

1. A `finally` handler has no arguments. In `finally` we don't know whether the promise is successful or not. That's all right, as our task is usually to perform "general" finalizing procedures.
2. A `finally` handler passes through results and errors to the next handler.

    For instance, here the result is passed through `finally` to `then`:
    ```js run
    new Promise((resolve, reject) => {
      setTimeout(() => resolve("result"), 2000)
    })
      .finally(() => alert("Promise ready"))
      .then(result => alert(result)); // <-- .then handles the result
    ```

    And here there's an error in the promise, passed through `finally` to `catch`:

    ```js run
    new Promise((resolve, reject) => {
      throw new Error("error");
    })
      .finally(() => alert("Promise ready"))
      .catch(err => alert(err));  // <-- .catch handles the error object
    ```

That's very convenient, because `finally` is not meant to process a promise result. So it passes it through.

We'll talk more about promise chaining and result-passing between handlers in the next chapter.


````smart header="We can attach handlers to settled promises"
If a promise is pending, `.then/catch/finally` handlers wait for it. Otherwise, if a promise has already settled, they just run:

```js run
// the promise becomes resolved immediately upon creation
let promise = new Promise(resolve => resolve("done!"));

promise.then(alert); // done! (shows up right now)
```

Note that this makes promises more powerful than the real life "subscription list" scenario. If the singer has already released their song and then a person signs up on the subscription list, they probably won't receive that song. Subscriptions in real life must be done prior to the event.

Promises are more flexible. We can add handlers any time: if the result is already there, they just execute.
````

Next, let's see more practical examples of how promises can help us write asynchronous code.

## Example: loadScript [#loadscript]

We've got the `loadScript` function for loading a script from the previous chapter.

Here's the callback-based variant, just to remind us of it:

```js
function loadScript(src, callback) {
  let script = document.createElement('script');
  script.src = src;

  script.onload = () => callback(null, script);
  script.onerror = () => callback(new Error(`Script load error for ${src}`));

  document.head.append(script);
}
```

Let's rewrite it using Promises.

The new function `loadScript` will not require a callback. Instead, it will create and return a Promise object that resolves when the loading is complete. The outer code can add handlers (subscribing functions) to it using `.then`:

```js run
function loadScript(src) {
  return new Promise(function(resolve, reject) {
    let script = document.createElement('script');
    script.src = src;

    script.onload = () => resolve(script);
    script.onerror = () => reject(new Error(`Script load error for ${src}`));

    document.head.append(script);
  });
}
```

Usage:

```js run
let promise = loadScript("https://cdnjs.cloudflare.com/ajax/libs/lodash.js/4.17.11/lodash.js");

promise.then(
  script => alert(`${script.src} is loaded!`),
  error => alert(`Error: ${error.message}`)
);

promise.then(script => alert('Another handler...'));
```

We can immediately see a few benefits over the callback-based pattern:


| Promises | Callbacks |
|----------|-----------|
| Promises allow us to do things in the natural order. First, we run `loadScript(script)`, and `.then` we write what to do with the result. | We must have a `callback` function at our disposal when calling `loadScript(script, callback)`. In other words, we must know what to do with the result *before* `loadScript` is called. |
| We can call `.then` on a Promise as many times as we want. Each time, we're adding a new "fan", a new subscribing function, to the "subscription list". More about this in the next chapter: [](info:promise-chaining). | There can be only one callback. |

So promises give us better code flow and flexibility. But there's more. We'll see that in the next chapters.<|MERGE_RESOLUTION|>--- conflicted
+++ resolved
@@ -1,10 +1,10 @@
 # Promise
 
-Imagine that you're a top singer, and fans ask day and night for your upcoming song.
+Imagine that you're a top singer, and fans ask day and night for your upcoming single.
 
 To get some relief, you promise to send it to them when it's published. You give your fans a list. They can fill in their email addresses, so that when the song becomes available, all subscribed parties instantly receive it. And even if something goes very wrong, say, a fire in the studio, so that you can't publish the song, they will still be notified.
 
-Everyone is happy: you, because the people don't crowd you anymore, and fans, because they won't miss the song.
+Everyone is happy: you, because the people don't crowd you anymore, and fans, because they won't miss the single.
 
 This is a real-life analogy for things we often have in programming:
 
@@ -26,16 +26,12 @@
 
 Its arguments `resolve` and `reject` are callbacks provided by JavaScript itself. Our code is only inside the executor.
 
-When the executor obtains the result, be it soon or late, doesn't matter, it should call one of these callbacks:
+When the executor obtains the result, be it soon or late - doesn't matter, it should call one of these callbacks:
 
 - `resolve(value)` — if the job finished successfully, with result `value`.
 - `reject(error)` — if an error occurred, `error` is the error object.
 
-<<<<<<< HEAD
-So to summarize: the executor runs automatically and attempts to perform a job. When it is finished with the attempt it calls `resolve` if it was successful or `reject` if there was an error.
-=======
 So to summarize: the executor runs automatically and attempts to do a job. When it is finished with the attempt it calls `resolve` if it was successful or `reject` if there was an error."
->>>>>>> cb82cc45
 
 The `promise` object returned by the `new Promise` constructor has these internal properties:
 
@@ -233,12 +229,11 @@
 *!*
   // runs when the promise is settled, doesn't matter successfully or not
   .finally(() => stop loading indicator)
-  // so the loading indicator is always stopped before we process the result/error
 */!*
   .then(result => show result, err => show error)
 ```
 
-That said, `finally(f)` isn't exactly an alias of `then(f,f)` though. There are few subtle differences:
+It's not exactly an alias of `then(f,f)` though. There are several important differences:
 
 1. A `finally` handler has no arguments. In `finally` we don't know whether the promise is successful or not. That's all right, as our task is usually to perform "general" finalizing procedures.
 2. A `finally` handler passes through results and errors to the next handler.
@@ -262,13 +257,14 @@
       .catch(err => alert(err));  // <-- .catch handles the error object
     ```
 
-That's very convenient, because `finally` is not meant to process a promise result. So it passes it through.
-
-We'll talk more about promise chaining and result-passing between handlers in the next chapter.
-
-
-````smart header="We can attach handlers to settled promises"
-If a promise is pending, `.then/catch/finally` handlers wait for it. Otherwise, if a promise has already settled, they just run:
+    That's very convenient, because `finally` is not meant to process a promise result. So it passes it through.
+
+    We'll talk more about promise chaining and result-passing between handlers in the next chapter.
+
+3. Last, but not least, `.finally(f)` is a more convenient syntax than `.then(f, f)`: no need to duplicate the function `f`.
+
+````smart header="On settled promises handlers run immediately"
+If a promise is pending, `.then/catch/finally` handlers wait for it. Otherwise, if a promise has already settled, they execute immediately:
 
 ```js run
 // the promise becomes resolved immediately upon creation
@@ -277,9 +273,9 @@
 promise.then(alert); // done! (shows up right now)
 ```
 
-Note that this makes promises more powerful than the real life "subscription list" scenario. If the singer has already released their song and then a person signs up on the subscription list, they probably won't receive that song. Subscriptions in real life must be done prior to the event.
-
-Promises are more flexible. We can add handlers any time: if the result is already there, they just execute.
+Note that this is different, and more powerful than the real life "subscription list" scenario. If the singer has already released their song and then a person signs up on the subscription list, they probably won't receive that song. Subscriptions in real life must be done prior to the event.
+
+Promises are more flexible. We can add handlers any time: if the result is already there, our handlers get it immediately.
 ````
 
 Next, let's see more practical examples of how promises can help us write asynchronous code.
